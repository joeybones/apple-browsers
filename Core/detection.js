//
//  detection.js
//  DuckDuckGo
//
//  Copyright © 2018 DuckDuckGo. All rights reserved.
//
//  Licensed under the Apache License, Version 2.0 (the "License");
//  you may not use this file except in compliance with the License.
//  You may obtain a copy of the License at
//
//  http://www.apache.org/licenses/LICENSE-2.0
//
//  Unless required by applicable law or agreed to in writing, software
//  distributed under the License is distributed on an "AS IS" BASIS,
//  WITHOUT WARRANTIES OR CONDITIONS OF ANY KIND, either express or implied.
//  See the License for the specific language governing permissions and
//  limitations under the License.
//

(function() {

    duckduckgoMessaging.log("installing beforeload detection")

    document.addEventListener("beforeload", function(event) {

        if (event.target.nodeName == "LINK") {
            type = event.target.rel
        } else if (event.target.nodeName == "IMG") {
            type = "image"
        } else if (event.target.nodeName == "IFRAME") {
            type = "subdocument"
        } else {
            type = event.target.nodeName
        }

        duckduckgoContentBlocking.shouldBlock(event.url, type, function(url, block) {
            if (!block) { return }

            duckduckgoMessaging.log("blocking beforeload")
            if (duckduckgoContentBlocking.loadSurrogate(event.url)) {                
                duckduckgoMessaging.log("surrogate loaded for " + event.url)
            }
            event.preventDefault()
            event.stopPropagation()
        })
    }, true)


    try {
        duckduckgoMessaging.log("installing image src detection")

        var originalImageSrc = Object.getOwnPropertyDescriptor(Image.prototype, 'src')
        delete Image.prototype.src;
        Object.defineProperty(Image.prototype, 'src', {
            get: function() {
                return originalImageSrc.get.call(this)
            },
            set: function(value) {
                var instance = this
                duckduckgoContentBlocking.shouldBlock(value, "image", function(url, block) {
                    if (block) {
                        duckduckgoMessaging.log("blocking image src")
                    }
                    originalImageSrc.set.call(instance, value);
                })
            }
        })

    } catch(error) {
        duckduckgoMessaging.log("failed to install image src detection")
    }

    try {
        duckduckgoMessaging.log("installing xhr detection")

        var xhr = XMLHttpRequest.prototype
        var originalOpen = xhr.open
        var originalSend = xhr.send

        xhr.open = function(method, url) {
            this.trackerUrl = url;
            return originalOpen.apply(this, arguments);
        }

        xhr.send = function(body) {
            duckduckgoMessaging.log(body)
            if (duckduckgoContentBlocking.shouldBlock(this.trackerUrl, "xmlhttprequest", function(url, block) { } )) { 
                duckduckgoMessaging.log("blocking xhr")
                xhr.abort()
                return 
            }

            duckduckgoMessaging.log("xhr ok: " + this.trackerUrl)        
            originalSend.apply(this, arguments)            
        }           
    } catch(error) {
        duckduckgoMessaging.log("failed to install xhr detection")
    }
<<<<<<< HEAD

    xhr.send = function(body) {
        duckduckgoMessaging.log(body)
        if (duckduckgoContentBlocking.shouldBlock(this.trackerUrl, "xhr", function(url, block) { } )) { 
            duckduckgoMessaging.log("blocking xhr")
            xhr.abort()
            return 
        }
        originalSend.apply(this, arguments)            
    }   
=======
>>>>>>> a90fa768
 
}) ()<|MERGE_RESOLUTION|>--- conflicted
+++ resolved
@@ -96,18 +96,5 @@
     } catch(error) {
         duckduckgoMessaging.log("failed to install xhr detection")
     }
-<<<<<<< HEAD
-
-    xhr.send = function(body) {
-        duckduckgoMessaging.log(body)
-        if (duckduckgoContentBlocking.shouldBlock(this.trackerUrl, "xhr", function(url, block) { } )) { 
-            duckduckgoMessaging.log("blocking xhr")
-            xhr.abort()
-            return 
-        }
-        originalSend.apply(this, arguments)            
-    }   
-=======
->>>>>>> a90fa768
  
 }) ()