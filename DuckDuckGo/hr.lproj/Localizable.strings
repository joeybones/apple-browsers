/* No comment provided by engineer. */
"%@" = "%@";

/* No comment provided by engineer. */
"%@ [%@](https://form.asana.com/?k=_wNLt6YcT5ILpQjDuW0Mxw&d=137249556945)" = "%1$@ [%2$@](https://form.asana.com/?k=_wNLt6YcT5ILpQjDuW0Mxw&d=137249556945)";

/* Buton label for Edit action */
"action.generic.edit" = "Uredi";

/* Button label for a generic show action */
"action.generic.show" = "Prikaži";

/* Button label for Undo action */
"action.generic.undo" = "Poništi";

/* Button label for managing favorites */
"action.manage.favorites" = "Upravljanje";

/* Add action - button shown in alert */
"action.title.add" = "Dodaj";

/* Autofill Logins menu item opening the login list */
"action.title.autofill.logins" = "Lozinke";

/* Confirmation of Add to Bookmarks action in Add All Open Tabs to Bookmarks alert */
"action.title.bookmark" = "Dodaj u Knjižne oznake";

/* Button: Open bookmarks list */
"action.title.bookmarks" = "Knjižne oznake";

/* Cancel action - button shown in alert */
"action.title.cancel" = "Otkaži";

/* Copy action */
"action.title.copy" = "Kopiraj";

/* Floating message indicating URL has been copied */
"action.title.copy.message" = "URL je kopiran";

/* Delete action - button shown in alert */
"action.title.delete" = "Delete";

/* Disable protection action */
"action.title.disable.protection" = "Onemogući zaštitu privatnosti";

/* Downloads menu item opening the downlods list */
"action.title.downloads" = "Preuzimanja";

/* Edit Bookmark action */
"action.title.edit.bookmark" = "Uredi knjižnu oznaku";

/* Enable protection action */
"action.title.enable.protection" = "Omogući zaštitu privatnosti";

/* No comment provided by engineer. */
"action.title.forgetAll" = "Zatvori kartice i obriši podatke";

/* Confirmation message */
"action.title.forgetAllDone" = "Kartice i podaci su obrisani";

/* Open in New Background Tab action */
"action.title.newBackgroundTabForUrl" = "Otvori u pozadini";

/* Create New Tab action */
"action.title.newTabAction" = "Novo";

/* Open in New Tab action */
"action.title.newTabForUrl" = "Otvori u novoj kartici";

/* Open action */
"action.title.open" = "Otvori";

/* Paste and Go action */
"action.title.pasteAndGo" = "Zalijepi i nastavi";

/* Print action */
"action.title.print" = "Ispis";

/* Refresh action - button shown in alert */
"action.title.refresh" = "Osvježi";

/* Remove Favorite action */
"action.title.remove.favorite" = "Ukloni omiljeno";

/* Report broken site action */
"action.title.reportBrokenSite" = "Prijavi neispravno web-mjesto";

/* Action to reload current page in desktop mode */
"action.title.request.desktop.site" = "Mjesto radne površine";

/* Action to reload current page in mobile mode */
"action.title.request.mobile.site" = "Mobilno mrežno mjesto";

/* Save action - button shown in alert */
"action.title.save" = "Spremi";

/* Add to Bookmarks action */
"action.title.save.bookmark" = "Dodaj knjižnu oznaku";

/* Add to Favorites action */
"action.title.save.favorite" = "Dodaj omiljenu stavku";

/* Settings action */
"action.title.settings" = "Postavke";

/* Share action */
"action.title.share" = "Podijeli";

/* Settings label for bottom position for the address bar */
"address.bar.bottom" = "Dno";

/* Settings label for top position for the address bar */
"address.bar.top" = "Vrh";

/* No comment provided by engineer. */
"addWidget.button" = "Dodaj widget";

/* No comment provided by engineer. */
"addWidget.description" = "Čeka vas brzi pristup privatnom pretraživanju i omiljenim mrežnim mjestima.";

/* No comment provided by engineer. */
"addWidget.settings.firstParagraph" = "Duže zadržite prst na početnom zaslonu za ulaz u način tresenja.";

/* Replacement string is a plus button icon. */
"addWidget.settings.secondParagraph.%@" = "Dodirnite gumb plus %@.";

/* No comment provided by engineer. */
"addWidget.settings.title" = "Pronađite i odaberite DuckDuckGo. Zatim odaberite widget.";

/* No comment provided by engineer. */
"addWidget.title" = "Jednim dodirom do vaših omiljenih stranica.";

/* No comment provided by engineer. */
"alert.message.bookmarkAll" = "Postojeće knjižne oznake neće se duplicirati.";

/* Description for alert shown when sync bookmarks paused for too many items */
"alert.sync-bookmarks-paused-description" = "Prekoračeno je ograničenje sinkronizacije oznaka. Pokušaj izbrisati neke oznake. Dok se to ne riješi, tvoje se oznake neće sigurnosno kopirati.";

/* Title for alert shown when sync bookmarks paused for too many items */
"alert.sync-bookmarks-paused-title" = "Sinkronizacija oznaka je pauzirana";

/* Description for alert shown when sync credentials paused for too many items */
"alert.sync-credentials-paused-description" = "Prekoračeno je ograničenje sinkronizacije lozinki. Pokušaj izbrisati neke lozinke. Dok se to ne riješi, tvoje se lozinke neće sigurnosno kopirati.";

/* Title for alert shown when sync credentials paused for too many items */
"alert.sync-credentials-paused-title" = "Sinkronizacija lozinki je pauzirana";

/* Title for sync error alert */
"alert.sync-error" = "Pogreška Sinkronizacije i sigurnosnog kopiranja";

/* Learn more button in alert */
"alert.sync-paused-alert-learn-more-button" = "Saznajte više";

/* Confirmation button in alert */
"alert.sync-paused-alert-ok-button" = "U redu";

/* Question from confirmation dialog */
"alert.title.bookmarkAll" = "Označi sve kartice?";

/* Disable protection alert */
"alert.title.disable.protection" = "Dodaj u Nezaštićena web-mjesta";

/* Disable potection alert placeholder - leave as it is */
"alert.title.disable.protection.placeholder" = "www.example.com";

/* Save Bookmark action */
"alert.title.save.bookmark" = "Sačuvaj knjižnu oznaku";

/* Save Favorite action */
"alert.title.save.favorite" = "Spremi u Omiljeno";

/* Description for unable to create recovery pdf error */
"alert.unable-to-create-recovery-pdf-description" = "Nije moguće izraditi PDF za oporavak.";

/* Description for unable to delete data error */
"alert.unable-to-delete-data-description" = "Nije moguće izbrisati podatke na poslužitelju.";

/* Description for unable to merge two accounts error */
"alert.unable-to-merge-two-accounts-description" = "Za uparivanje tih uređaja, isključi Sinkronizaciju i sigurnosno kopiranje na jednom uređaju, a zatim dodirni \"Sinkroniziraj s drugim uređajem\" na drugom uređaju.";

/* Description for unable to remove device error */
"alert.unable-to-remove-device-description" = "Nije moguće ukloniti ovaj uređaj iz Sinkronizacije i sigurnosnog kopiranja.";

/* Description for unable to sync to server error */
"alert.unable-to-sync-to-server-description" = "Nije moguće spojiti se na poslužitelj.";

/* Description for unable to sync with another device error */
"alert.unable-to-sync-with-other-device-description" = "Nije moguće sinkronizirati s drugim uređajem.";

/* Description for unable to turn sync off error */
"alert.unable-to-turn-sync-off-description" = "Nije moguće isključiti Sinkronizaciju i sigurnosno kopiranje.";

/* Description for unable to update device name error */
"alert.unable-to-update-device-name-description" = "Nije moguće ažurirati naziv uređaja.";

/* Shown on authentication screen */
"app.authentication.unlock" = "Otključaj DuckDuckGo.";

/* First part of about page content (note the trailing space) */
"appTP.about.content1" = "You’ve probably heard about companies like Google and Facebook tracking you behind the scenes on third-party websites. But did you know they also track your personal information through apps on your device?\n\nIn 2022, DuckDuckGo found that ";

/* Second part of about page content (note the trailing space) */
"appTP.about.content2" = "over 85% of free iOS apps tested contained hidden trackers from other companies.";

/* Third part of about page content (note the leading space) */
"appTP.about.content3" = " Of the 395 apps tested, 60% sent data to Google. This happens even while you’re not using your device.\n\nTrackers in apps may have access to a lot more information than their website tracker cousins, such as your location down to which floor of a building you're on, how often you play games while at work, and when and how long you sleep each day. Even if you haven’t given apps explicit permission to collect data, they can still take it without your knowledge.\n\nTracking networks like Facebook and Google use these little pieces of information to build a digital profile about you. With it, tracking networks can manipulate what you see online and allow advertisers to bid on access to you based on your data.\n\nTrackers in apps is a BIG problem for privacy. But DuckDuckGo has a solution that can help.\n\nWhen enabled in the DuckDuckGo Privacy Browser app, App Tracking Protection blocks many trackers in other apps, not just the trackers we find on websites when you browse. These dual layers of protection reduce what companies know about you overall, so you can use your apps with more peace of mind, knowing you’re more protected.";

/* Navigation Title for AppTP about page */
"appTP.about.navTitle" = "About App Trackers";

/* Title for AppTP about page */
"appTP.about.title" = "What Are App Trackers?";

/* Title for 'Report an Issue' button in the activity view. */
"appTP.activityView.reportIssue" = "Report Issue";

/* Text label for switch that turns blocking on or off for a tracker */
"appTP.blockTrackerText" = "Block this Tracker";

/* Detail string describing what AppTP is */
"appTP.cell.detail" = "Blokiraj aplikacija za praćenje na tvom uređaju";

/* String indicating AppTP is disabled when viewed from the settings screen */
"appTP.cell.disabled" = "Onemogućeno";

/* String indicating AppTP is enabled when viewed from the settings screen */
"appTP.cell.enabled" = "Omogućeno";

/* Info string informing the user what App Tracking Protection does. */
"appTP.empty.disabled.info" = "Omogući App Tracking Protection kako bismo mogli blokirati dosadne \"tragače\" u drugim aplikacijama.";

/* Info string informing the user we're looking for trackers in other apps. */
"appTP.empty.enabled.heading" = "We’re blocking hidden trackers";

/* Info string informing the user we're looking for trackers in other apps. */
"appTP.empty.enabled.info" = "Come back soon to see a list of all the app trackers we’ve blocked.";

/* First answer for AppTP FAQ page */
"appTP.faq.answer1" = "App Tracking Protection blocks app trackers from other companies, like when Facebook tries to track you in a banking app. Companies may still track you in apps they own.";

/* Second answer for AppTP FAQ page */
"appTP.faq.answer2" = "Yes! App Tracking Protection works across all apps on your device to block the most common hidden trackers we find trying to collect your personal info.";

/* Third answer for AppTP FAQ page */
"appTP.faq.answer3" = "We currently only block the most common trackers that we find on iOS. This helps us to comprehensively test App Tracking Protection and lower frequency of app breakage, while blocking up to 70% of all tracking requests.";

/* Fourth answer for AppTP FAQ page */
"appTP.faq.answer4" = "You’ll be asked to set up a virtual private network (VPN) connection, but you don't need to install a VPN app for App Tracking Protection to work.\n\nThis permission, which works only on your device, allows App Tracking Protection to monitor network traffic so that it can block known trackers.";

/* Fifth answer for AppTP FAQ page */
"appTP.faq.answer5" = "You can use App Tracking Protection at the same time as using an IKEv2 protocol VPN app on an iOS device. You won’t be able to use App Tracking Protection on an iOS device if you’re using a VPN app that uses a different type of protocol, like WireGuard or OpenVPN type VPNs.";

/* Sixth answer for AppTP FAQ page */
"appTP.faq.answer6" = "A VPN sends your data from the device to its own server, where it secures and anonymizes your data from prying eyes. However, this allows the VPN company to see your network traffic.\n\nApp Tracking Protection is different. Instead of sending your data to a VPN server, App Tracking Protection works only on your device, sitting between your apps and the servers they talk to.\n\nWhenever App Tracking Protection recognizes a known tracker, it blocks the tracker from sending personal information (such as your IP address, activity, and device details) off your device. All other traffic reaches its destination, so your apps work normally.";

/* Seventh answer for AppTP FAQ page */
"appTP.faq.answer7" = "App Tracking Protection works only on your device and doesn’t send your data off your device to DuckDuckGo. We don’t collect or store any data from your apps.";

/* First question for AppTP FAQ page */
"appTP.faq.question1" = "How does App Tracking Protection work?";

/* Second question for AppTP FAQ page */
"appTP.faq.question2" = "Does App Tracking Protection block trackers in all apps on my device?";

/* Third question for AppTP FAQ page */
"appTP.faq.question3" = "Does App Tracking Protection block all app trackers?";

/* Fourth question for AppTP FAQ page */
"appTP.faq.question4" = "Why does App Tracking Protection use a VPN connection?";

/* Fifth question for AppTP FAQ page */
"appTP.faq.question5" = "Will App Tracking Protection work if I also use a VPN app?";

/* Sixth question for AppTP FAQ page */
"appTP.faq.question6" = "How is App Tracking Protection different from a VPN?";

/* Seventh question for AppTP FAQ page */
"appTP.faq.question7" = "Is my data private?";

/* Title for AppTP FAQ page */
"appTP.faq.title" = "App Tracking Protection FAQ";

/* Do not translate. StringsDict entry -- Count part of string 'App Tracking Protection blocked x tracking attempts today' */
"appTP.home.blockedCount" = "appTP.home.blockedCount";

/* Prefix of string 'App Tracking Protection blocked x tracking attempts today' (note the trailing space) */
"appTP.home.blockedPrefix" = "App Tracking Protection danas je blokirao ";

/* Prefix of string 'App Tracking Protection blocked x tracking attempts today' (note the leading space) */
"appTP.home.blockedSuffix" = " u tvojim aplikacijama.";

/* Prefix of string 'App Tracking Protection disabled. Tap to re-enable.' (note the trailing space) */
"appTP.home.disabledPrefix" = "App Tracking Protection disabled. ";

/* Suffix of string 'App Tracking Protection disabled. Tap to re-enable.' */
"appTP.home.disabledSuffix" = "Tap to continue blocking tracking attempts across your apps.";

/* Text indicating the tracking event occured 'just now'. Example: Last attempt 'just now' */
"appTP.justNow" = "Upravo sada";

/* View to manage trackers for AppTP. Allows the user to turn trackers on or off. */
"appTP.manageTrackers" = "Upravljanje alatima za praćenje";

/* Button title for AppTP onboarding */
"appTP.onboarding.continueButton" = "Continue";

/* Button title for AppTP onboarding to enable AppTP */
"appTP.onboarding.enableeButton" = "Enable App Tracking Protection";

/* Button title for AppTP onboarding to learn more about AppTP */
"appTP.onboarding.learnMoreButton" = "Learn More";

/* First part of info on the first AppTP onboarding page */
"appTP.onboarding.page1Info1" = "Over 85% of free iOS apps";

/* Second part of info on the first AppTP onboarding page (note the leading space) */
"appTP.onboarding.page1Info2" = " we’ve tested allow other companies to track your personal information, even when you’re sleeping.";

/* Third part of info on the first AppTP onboarding page */
"appTP.onboarding.page1Info3" = "See who we catch trying to track you in your apps and take back control.";

/* First part of info on the second AppTP onboarding page (note the trailing space) */
"appTP.onboarding.page2Info1" = "App Tracking Protection ";

/* Second part of info on the second AppTP onboarding page */
"appTP.onboarding.page2Info2" = "detects and blocks app trackers from other companies,";

/* Third part of info on the second AppTP onboarding page (note the leading space) */
"appTP.onboarding.page2Info3" = " like when Google attempts to track you in a health app.";

/* Fourth part of info on the second AppTP onboarding page */
"appTP.onboarding.page2Info4" = "It’s free,";

/* Fifth part of info on the second AppTP onboarding page (note the leading and trailing space) */
"appTP.onboarding.page2Info5" = " and you can enjoy your apps as you normally would. Working in the background, it helps ";

/* Sixth part of info on the second AppTP onboarding page */
"appTP.onboarding.page2Info6" = "protect you night and day.";

/* First part of info on the third AppTP onboarding page */
"appTP.onboarding.page3Info1" = "App Tracking Protection is not a VPN.";

/* Second part of info on the third AppTP onboarding page (note the leading space) */
"appTP.onboarding.page3Info2" = " However, your device will recognize it as one. This is because it uses a local VPN connection to work.";

/* Third part of info on the third AppTP onboarding page (note the trailing space) */
"appTP.onboarding.page3Info3" = "App Tracking Protection is different. ";

/* Fourth part of info on the third AppTP onboarding page */
"appTP.onboarding.page3Info4" = "It never routes app data through an external server.";

/* Title for first AppTP onboarding page */
"appTP.onboarding.title1" = "One easy step for better app privacy!";

/* Title for second AppTP onboarding page */
"appTP.onboarding.title2" = "How does it work?";

/* Title for third AppTP onboarding page */
"appTP.onboarding.title3" = "Who sees your data?";

/* Breakage report app name label */
"appTP.report.appLabel" = "Which app is having issues?";

/* Breakage report app name placeholder */
"appTP.report.appPlaceholder" = "App name";

/* Breakage report category label */
"appTP.report.categoryLabel" = "Što se događa?";

/* Breakage report comment label */
"appTP.report.commentLabel" = "Comments";

/* Breakage report comment placeholder */
"appTP.report.commentPlaceholder" = "Add additional details";

/* Breakage report footer explaining what is collected in the breakage report */
"appTP.report.footer" = "In addition to the details entered into this form, your app issue report will contain:\n• A list of trackers blocked in the last 10 min\n• Whether App Tracking Protection is enabled\n• Aggregate DuckDuckGo app diagnostics";

/* Breakage report submit button */
"appTP.report.submit" = "Pošalji";

/* Breakage report form title */
"appTP.report.title" = "Report Issue";

/* Breakage report succcess message */
"appTP.report.toast" = "Hvala! Povratne su informacije su poslane.";

/* Cancel button for 'Report an Issue' alert. */
"appTP.reportAlert.cancel" = "Ne sada";

/* Confirm button for 'Report an Issue' alert. */
"appTP.reportAlert.confirm" = "Prijavi problem";

/* Message for 'Report an Issue' alert. */
"appTP.reportAlert.message" = "Let us know if you disabled App Tracking Protection for this specific tracker because it caused app issues. Your feedback helps us improve!";

/* Title for 'Report an Issue' alert. */
"appTP.reportAlert.title" = "Report Issue?";

/* Toast notification diplayed after restoring the blocklist to default settings */
"appTP.restoreDefaultsToast" = "Default settings restored";

/* Button to restore the blocklist to its default state. */
"appTP.restoreDefualts" = "Vrati zadano";

/* Title for the App Tracking Protection feature */
"appTP.title" = "Zaštita od praćenja aplikacija";

/* Text indicating when the tracker was last allowed. Example: Last attempt allowed (timeString) */
"appTP.trackerAllowedTimestamp" = "Zadnji pokušaj je dopušten %@";

/* Text indicating when the tracker was last blocked. Example: Last attempt blocked (timeString) */
"appTP.trackerBlockedTimestamp" = "Zadnji pokušaj je blokiran %@";

/* Do not translate. StringsDict entry -- Subtitle for tracking attempts in App Tracking Protection Activity View. Example: (count) tracking attempts */
"appTP.trackingattempts" = "appTP.trackingattempts";

/* Authentication Alert Sign In Button */
"auth.alert.login.button" = "Prijava";

/* Authentication Alert - populated with a domain name */
"auth.alert.message.encrypted" = "Prijavi se na %@. Tvoji podaci za prijavu bit će sigurni.";

/* Authentication Alert - populated with a domain name */
"auth.alert.message.plain" = "Prijavljivanje na %@. Tvoja će zaporka biti poslana nesigurnim protokolom jer veza nije kriptirana.";

/* Authentication Password field placeholder */
"auth.alert.password.placeholder" = "Lozinka";

/* Authentication Alert Title */
"auth.alert.title" = "Potrebna je provjera";

/* Authentication User name field placeholder */
"auth.alert.username.placeholder" = "Korisničko ime";

/* No comment provided by engineer. */
"autoclear.off" = "Isključeno";

/* No comment provided by engineer. */
"autoclear.on" = "Uključeno";

/* Autoconsent for Cookie Management Setting state */
"autoconsent.disabled" = "Onemogućeno";

/* Autoconsent for Cookie Management Setting state */
"autoconsent.enabled" = "Omogućeno";

/* No comment provided by engineer. */
"autoconsent.info.header" = "Kada DuckDuckGo otkrije skočne prozore pristanka na kolačiće na web lokacijama koje posjećuješ, mi možemo pokušati automatski odrediti tvoje postavke kolačića kako bismo minimizirali kolačiće i maksimizirali privatnost, a zatim zatvorili skočne prozore. Neke web lokacije ne nude opciju upravljanja postavkama kolačića, tako da možemo sakriti samo ovakve skočne prozore.";

/* Text link to email protection website */
"autofill.enable.email.protection" = "Omogući Email Protection";

/* Accessibility title for a Hide Password button replacing displayed password with ***** */
"autofill.hide-password" = "Sakrij lozinku";

/* Disable action for alert when asking the user if they want to keep using autofill */
"autofill.keep-enabled.alert.disable" = "Onemogući";

/* Confirm action for alert when asking the user if they want to keep using autofill */
"autofill.keep-enabled.alert.keep-using" = "Nastavi spremati";

/* Message for alert when asking the user if they want to keep using autofill */
"autofill.keep-enabled.alert.message" = "Ovo možeš onemogućiti u svakom trenutku u Postavkama.";

/* Title for alert when asking the user if they want to keep using autofill */
"autofill.keep-enabled.alert.title" = "Želiš li nastaviti spremati lozinke?";

/* Button displayed after saving/updating an autofill login that takes the user to the saved login */
"autofill.login-save-action-button.toast" = "Pregled";

/* Message displayed after saving an autofill login */
"autofill.login-saved.toast" = "Lozinka je spremljena";

/* Message displayed after updating an autofill login */
"autofill.login-updated.toast" = "Lozinka je ažurirana";

/* Menu item text for copying autofill login details */
"autofill.logins.copy-prompt" = "Kopiraj %@";

/* Title for toast when copying address */
"autofill.logins.copy-toast.address-copied" = "Adresa je kopirana";

/* Title for toast when copying notes */
"autofill.logins.copy-toast.notes-copied" = "Bilješke su kopirane";

/* Title for toast when copying password */
"autofill.logins.copy-toast.password-copied" = "Lozinka je kopirana";

/* Title for toast when copying username */
"autofill.logins.copy-toast.username-copied" = "Korisničko ime je kopirano";

/* Address label for login details on autofill */
"autofill.logins.details.address" = "URL web lokacije";

/* Title for autofill login details */
"autofill.logins.details.default-title" = "Lozinka";

/* Delete button when deleting an autofill login */
"autofill.logins.details.delete" = "Izbriši lozinku";

/* Autofill alert button confirming delete autofill login */
"autofill.logins.details.delete-confirmation.button" = "Izbriši lozinku";

/* Title of confirmation alert when deleting an autofill login */
"autofill.logins.details.delete-confirmation.title" = "Sigurno želiš izbrisati ovu lozinku?";

/* Title when editing autofill login details */
"autofill.logins.details.edit-title" = "Uredi lozinku";

/* Placeholder for password field on autofill login details */
"autofill.logins.details.edit.password-placeholder" = "Lozinka";

/* Placeholder for title field on autofill login details */
"autofill.logins.details.edit.title-placeholder" = "Naslov";

/* Placeholder for url field on autofill login details */
"autofill.logins.details.edit.url-placeholder" = "primjer.com";

/* Placeholder for userbane field on autofill login details */
"autofill.logins.details.edit.username-placeholder" = "korisničkoime@primjer.com";

/* Message displaying when the login was last updated */
"autofill.logins.details.last-updated" = "Posljednje ažuriranje: %@";

/* Login name label for login details on autofill */
"autofill.logins.details.login-name" = "Naslov";

/* Title when adding new autofill login */
"autofill.logins.details.new-title" = "Dodaj lozinku";

/* Notes label for login details on autofill */
"autofill.logins.details.notes" = "Bilješke";

/* Menu item title for option to open website from selected url */
"autofill.logins.details.open-website-prompt.title" = "Otvori web-mjesto";

/* Password label for login details on autofill */
"autofill.logins.details.password" = "Lozinka";

/* Action text for alert when attempting to save a duplicate login */
"autofill.logins.details.save-duplicate-alert.action" = "U redu";

/* Message for alert when attempting to save a duplicate login */
"autofill.logins.details.save-duplicate-alert.message" = "Već imaš spremljenu lozinku za ovo korisničko ime i web lokaciju.";

/* Title for alert when attempting to save a duplicate login */
"autofill.logins.details.save-duplicate-alert.title" = "Ova lozinka već postoji";

/* Username label for login details on autofill */
"autofill.logins.details.username" = "Korisničko ime";

/* Subtitle for view displayed when autofill has no items */
"autofill.logins.empty-view.subtitle" = "Lozinke su sigurno pohranjene na tvom uređaju.";

/* Title for view displayed when autofill has no items */
"autofill.logins.empty-view.title" = "Još nema spremljenih lozinki";

/* Cancel button for auth when opening login list */
"autofill.logins.list.auth.cancel" = "Otkaži";

/* Reason for auth when opening login list */
"autofill.logins.list.auth.reason" = "Otključaj uređaj za pristup lozinkama";

/* Title for close navigation button */
"autofill.logins.list.close-title" = "Zatvori";

/* Title for a toggle that enables autofill */
"autofill.logins.list.enable" = "Spremi i automatski popuni lozinke";

/* Toast message when a login item is deleted */
"autofill.logins.list.login-deleted-message" = "Lozinka za %@ je izbrisana";

/* Toast message when a login item without a title is deleted */
"autofill.logins.list.login-deleted-message-no-title" = "Lozinka je izbrisana";

/* Title for a button that allows a user to reset their list of never saved sites */
"autofill.logins.list.never.saved" = "Vrati izvorne isključene web lokacije";

/* Cancel button for resetting list of never saved sites */
"autofill.logins.list.never.saved.reset.action.cancel" = "Otkaži";

/* Confirm button to reset list of never saved sites */
"autofill.logins.list.never.saved.reset.action.confirm" = "Resetiraj isključene web lokacije";

/* Alert title */
"autofill.logins.list.never.saved.reset.action.title" = "Ako resetiraš isključene web lokacije, od tebe će se zatražiti da spremiš svoju lozinku sljedeći put kad se prijaviš na bilo koju od ovih lokacija.";

/* Placeholder for search field on autofill login listing */
"autofill.logins.list.search-placeholder" = "Pretraživanje lozinki";

/* Section title for group of suggested saved logins */
"autofill.logins.list.suggested" = "Predloženo";

/* Title for screen listing autofill logins */
"autofill.logins.list.title" = "Lozinke";

/* Title for view displayed when autofill is locked on devices where a passcode has not been set */
"autofill.logins.no-auth.subtitle" = "Za zaštitu tvojih lozinki potrebna je šifra.";

/* Title for view displayed when autofill is locked on devices where a passcode has not been set */
"autofill.logins.no-auth.title" = "Osiguraj svoj uređaj za spremanje lozinki";

/* Cancel button for auth during login prompt */
"autofill.logins.prompt.auth.cancel" = "Otkaži";

/* Reason for auth during login prompt */
"autofill.logins.prompt.auth.reason" = "Otključaj za korištenje spremljene lozinke";

/* Title for section of autofill logins that are an exact match to the current website */
"autofill.logins.prompt.exact.match.title" = "S ove web lokacije";

/* Button title for autofill login prompt if more options are available */
"autofill.logins.prompt.more-options" = "Dodatne mogućnosti";

/* Title for section of autofill logins that are an approximate match to the current website */
"autofill.logins.prompt.partial.match.title" = "Od % @";

/* Title of button for autofill login prompt to use a saved password for a website */
"autofill.logins.prompt.password.button.title" = "Lozinka za %@";

/* Title for autofill login prompt */
"autofill.logins.prompt.title" = "Koristiti spremljenu lozinku?";

/* Subtitle displayed when there are no results on Autofill search, example : No Result (Title) for Duck (Subtitle) */
"autofill.logins.search.no-results.subtitle" = "za '%@'";

/* Title displayed when there are no results on Autofill search */
"autofill.logins.search.no-results.title" = "Nema rezultata";

/* Subtitle for prompt to use suggested strong password for creating a login */
"autofill.password-generation-prompt.subtitle" = "Lozinke su sigurno pohranjene na tvom uređaju.";

/* Title for prompt to use suggested strong password for creating a login */
"autofill.password-generation-prompt.title" = "Koristiti jaku lozinku od DuckDuckGoa?";

/* Button title choosing to use the suggested generated password for creating a login */
"autofill.password-generation-prompt.use-generated-password.cta" = "Koristi jaku lozinku";

/* Button title choosing to use own password for creating a login */
"autofill.password-generation-prompt.use-own-password.cta" = "Izradi vlastitu";

/* Text for the confirmation message displayed when a user tries activate a Private Email Address */
"autofill.private.email.mesage.activate.confirm.content" = "E-pošta poslana na %@ ponovno će se prosljeđivati u tvoju pristiglu poštu.";

/* Title for the confirmation message  displayed when a user tries activate a Private Email Address */
"autofill.private.email.mesage.activate.confirm.title" = "Ponovno aktivirati privatnu adresu Duck address?";

/* Mesasage displayed when a private email address is active */
"autofill.private.email.mesage.active" = "Aktivna";

/* Text for the confirmation message displayed when a user tries deactivate a Private Email Address */
"autofill.private.email.mesage.deactivate.confirm.content" = "E-pošta poslana na %@ više se neće prosljeđivati u tvoju pristiglu poštu.";

/* Title for the confirmation message displayed when a user tries deactivate a Private Email Address */
"autofill.private.email.mesage.deactivate.confirm.title" = "Deaktivirati privatnu adresu Duck address?";

/* Mesasage displayed when a user tries to manage a private email address but the service is not available, returns an error or network is down */
"autofill.private.email.mesage.error" = "Upravljanje ovom adresom privremeno je nedostupno";

/* Mesasage displayed when a private email address is inactive */
"autofill.private.email.mesage.inactive" = "Deaktivirana";

/* Button text for the alert dialog telling the user an updated username is no longer a private email address */
"autofill.removed.duck.address.button" = "Shvaćam";

/* Content for the alert dialog telling the user an updated username is no longer a private email address */
"autofill.removed.duck.address.content" = "I dalje možeš upravljati ovom Duck Address adresom putem e-pošte koju si od nje primio u svom osobnom sandučiću.";

/* Title for the alert dialog telling the user an updated username is no longer a private email address */
"autofill.removed.duck.address.title" = "Korisničko ime privatne Duck Address adrese uklonjeno je";

/* CTA displayed on modal asking if the user never wants to be prompted to save a login for this website agin */
"autofill.save-login.never-prompt.CTA" = "Nikada ne traži za ovu web lokaciju";

/* Message displayed on modal asking for the user to save the login for the first time */
"autofill.save-login.new-user.message" = "Lozinke su sigurno pohranjene na tvom uređaju.";

/* Title displayed on modal asking for the user to save the login for the first time */
"autofill.save-login.new-user.title" = "Želiš li da DuckDuckGo spremi tvoju lozinku?";

/* Cancel CTA displayed on modal asking for the user to save the login */
"autofill.save-login.not-now.CTA" = "Nemoj spremiti";

/* Title displayed on modal asking for the user to save the login */
"autofill.save-login.title" = "Želiš li spremiti lozinku?";

/* Confirm CTA displayed on modal asking for the user to save the password */
"autofill.save-password.save.CTA" = "Spremi lozinku";

/* Accessibility title for a Show Password button displaying actial password instead of ***** */
"autofill.show-password" = "Pokaži lozinku";

/* Message displayed to the user when they are logged out of Email protection. */
"autofill.signin.to.manage" = "%@ za upravljanje tvojim Duck Address adresama na ovom uređaju.";

/* Message displayed on modal asking for the user to update the password */
"autofill.update-password.message" = "DuckDuckGo će ažurirati ovu pohranjenu lozinku na tvom uređaju.";

/* Confirm CTA displayed on modal asking for the user to update the password */
"autofill.update-password.save.CTA" = "Ažuriraj lozinku";

/* Title displayed on modal asking for the user to update the password */
"autofill.update-password.title" = "Ažurirati lozinku za\n%@?";

/* Confirm CTA displayed on modal asking for the user to update the login */
"autofill.update-username.save.CTA" = "Ažuriraj korisničko ime";

/* Title displayed on modal asking for the user to update the username */
"autofill.update-usernamr.title" = "Želiš li ažurirati korisničko ime?";

/* Add bookmark screen title */
"bookmark.addBookmark.title" = "Dodaj knjižnu oznaku";

/* Add favorite screen title */
"bookmark.addFavorite.title" = "Dodaj omiljenu stavku";

/* Add folder screen title */
"bookmark.addFolder.title" = "Dodaj mapu";

/* Add bookmark folder button text */
"bookmark.addFolderButton" = "Dodaj mapu";

/* Placeholder in the add bookmark form */
"bookmark.address.placeholder" = "www.example.com";

/* Delete bookmark alert message */
"bookmark.delete.alert.message" = "Ovo će izbrisati tvoju oznaku za \"%@\"";

/* Delete bookmark alert title */
"bookmark.delete.alert.title" = "Delete?";

/* The message shown after a bookmark has been deleted */
"bookmark.deleted.toast" = "Knjižna oznaka je izbrisana";

/* Delete bookmark folder alert delete button */
"bookmark.deleteFolderAlert.deleteButton" = "Izbriši";

/* Do not translate - stringsdict entry */
"bookmark.deleteFolderAlert.message" = "bookmark.deleteFolderAlert.message";

/* Delete bookmark folder alert title */
"bookmark.deleteFolderAlert.title" = "Izbrisati %@?";

/* Edit bookmark screen title */
"bookmark.editBookmark.title" = "Uredi knjižnu oznaku";

/* Edit favorite screen title */
"bookmark.editFavorite.title" = "Uredi Favorite";

/* Edit folder screen title */
"bookmark.editFolder.title" = "Uredi mapu";

/* Header for folder selection for bookmarks */
"bookmark.folderSelect.title" = "Lokacija";

/* More options button text */
"bookmark.moreButton" = "Više";

/* Placeholder in the add bookmark form */
"bookmark.title.placeholder" = "Naslov web-mjesta";

/* Top level bookmarks folder title */
"bookmark.topLevelFolder.title" = "Knjižne oznake";

/* Info message after selecting Bookmark All button */
"bookmarkAll.tabs.failed" = "Za sve kartice su dodane nove knjižne oznake";

/* Confirmation message after selecting Bookmark All button */
"bookmarkAll.tabs.saved" = "Sve su kartice označene";

/* No comment provided by engineer. */
"bookmarks.button.hint" = "Knjižne oznake";

/* Failure message when bookmarks failed to export */
"bookmarks.export.failed.message" = "Nismo uspjeli izvesti vaše oznake, pokušajte ponovno.";

/* Confirmation message that bookmarks have been exported to the file system */
"bookmarks.export.files.success.message" = "Vaše su oznake izvezene.";

/* Confirmation message that bookmarks have been shared successfully to another app */
"bookmarks.export.share.success.message" = "Vaše su oznake podijeljene.";

/* Title of option to export HTML */
"bookmarks.exportAction.title" = "Izvezi HTML datoteku";

/* Failure message when bookmarks failed to import */
"bookmarks.import.failed.message" = "Nažalost, ne možemo uvesti ovu datoteku.";

/* Confirmation message that bookmarks have been imported */
"bookmarks.import.success.message" = "Vaše su oznake izvezene.";

/* Title of option to import HTML */
"bookmarks.importAction.title" = "Uvezi HTML datoteku";

/* Import bookmark file button text */
"bookmarks.importExport.footer.button.title" = "Uvezite datoteku oznaka iz drugog preglednika";

/* Title of prompt for users where they can choose to import or export an HTML file containing webpage bookmarks */
"bookmarks.importExport.title" = "Uvezite HTML datoteku oznaka iz drugog preglednika ili izvezite postojeće oznake.";

/* No comment provided by engineer. */
"bucket: %@" = "bucket: %@";

/* Title for a section containing only items from past month */
"date.range.past-month" = "Prošli mjesec";

/* Title for a section containing only items from past week */
"date.range.past-week" = "Prošli tjedan";

/* Title for a section containing only items from today */
"date.range.today" = "Danas";

/* Title for a section containing only items from yesterday */
"date.range.yesterday" = "Jučer";

/* Button title accepting to enable feature to automatically manage cookie popups */
"dax.cookie-consent.button.accept" = "Upravljanje skočnim prozorima kolačića";

/* Button title rejecting to enable feature to automatically manage cookie popups */
"dax.cookie-consent.button.reject" = "Ne, hvala";

/* First part of text displayed on Dax dialog for enabling Autoconsent for Cookie Management feature */
"dax.cookie-consent.first" = "Čini se da ova stranica ima skočni prozor za pristanak na kolačiće👇";

/* Second part of text displayed on Dax dialog for enabling Autoconsent for Cookie Management feature */
"dax.cookie-consent.second" = "Da se ja pobrinem za to umjesto tebe? Mogu pokušati minimizirati kolačiće, maksimalno povećati privatnost i sakriti skočne prozore poput ovih.";

/* No comment provided by engineer. */
"dax.hide.button" = "Sakrij savjete zauvijek";

/* No comment provided by engineer. */
"dax.hide.cancel" = "Otkaži";

/* Subtitle in Hide Dax dialog */
"dax.hide.message" = "Ima ih samo nekoliko, a pokušali smo ih učiniti što informativnijima.";

/* Title in Hide Dax dialog */
"dax.hide.title" = "Sakriti preostale savjete?";

/* No comment provided by engineer. */
"dax.onboarding.browsing.after.search" = "Tvoja su DuckDuckGo pretraživanja anonimna. Uvijek. 🙌";

/* No comment provided by engineer. */
"dax.onboarding.browsing.after.search.cta" = "Uf!";

/* First parameter is a count of additional trackers, second and third are names of the tracker networks (strings) */
"dax.onboarding.browsing.multiple.trackers" = "dax.onboarding.browsing.multiple.trackers";

/* No comment provided by engineer. */
"dax.onboarding.browsing.multiple.trackers.cta" = "Daj pet!";

/* Parameter is domain name (string) */
"dax.onboarding.browsing.one.tracker" = "*%1$@* te je pokušao pratiti ovdje.\n\nJa sam ih blokirao!\n\n☝️ Na traci koja sadrži adresu možeš provjeriti tko te pokušava pratiti kad posjetiš novo web-mjesto.";

/* No comment provided by engineer. */
"dax.onboarding.browsing.one.tracker.cta" = "Daj pet!";

/* First paramter is a string - network name, 2nd parameter is a string - domain name */
"dax.onboarding.browsing.site.is.major.tracker" = "Pažnja! Ne mogu spriječiti %1$@ da vidi tvoju aktivnost na %2$@. \n\nAli pretražuj sa mnom i mogu umanjiti ono što %1$@ može saznati o tebi tako što ću blokirati te tragače na mnogim drugim mrežnim mjestima.";

/* No comment provided by engineer. */
"dax.onboarding.browsing.site.is.major.tracker.cta" = "Shvatio/la sam";

/* Parameters are domain names (strings) */
"dax.onboarding.browsing.site.owned.by.major.tracker" = "Pažnja! Budući da je %2$@ vlasnik %1$@, ne mogu ga spriječiti da ovdje vidi tvoju aktivnost.\n\nAli pretražuj sa mnom i mogu umanjiti ono što %2$@ može saznati o tebi tako što ću blokirati te tragače na mnogim drugim web-mjestima.";

/* Got It */
"dax.onboarding.browsing.site.owned.by.major.tracker.cta" = "Shvatio/la sam";

/* No comment provided by engineer. */
"dax.onboarding.browsing.without.trackers" = "Dok dodiruješ i pomičeš se na zaslonu, blokirat ću neugodne tragače.\n\nSamo naprijed - nastavi pretraživati!";

/* No comment provided by engineer. */
"dax.onboarding.browsing.without.trackers.cta" = "Shvatio/la sam";

/* Encourage user to try clearing data with the fire button */
"dax.onboarding.fire.button" = "Osobni podaci mogu se nakupljati u tvojem pregledniku. Fuj. Koristite gumb Vatre da bi ih sve spalio/la. Pokušaj sada! 👇";

/* Cancel action */
"dax.onboarding.fire.button.cancelAction" = "Otkaži";

/* Encourage user to try clearing data with the fire button */
"dax.onboarding.fire.button.confirmAction" = "Zatvori kartice i obriši podatke";

/* Encourage user to add favorite site using the browsing menu. */
"dax.onboarding.home.add.favorite" = "Brzo posjeti svoja omiljena web-mjesta!\n\nPosjeti web-mjesto koje voliš. Zatim dodirni ikonu \"⋯\" i odaberite *Dodaj u omiljene*.";

/* Accessible version of dax.onboarding.home.add.favorite */
"dax.onboarding.home.add.favorite.accessible" = "Brzo posjeti svoja omiljena web-mjesta! Posjeti jedno od svojih omiljenih web-mjesta. Zatim dodirni gumb za otvaranje izbornika i odaberi Dodaj u omiljene.";

/* No comment provided by engineer. */
"dax.onboarding.home.initial" = "Zatim, pokušaj posjetiti jedno od svojih omiljenih web-mjesta!\n\nBlokirat ću tragače kako te ne bi mogli špijunirati. Nadogradit ću i sigurnost tvoje veze ako to bude moguće. 🔒";

/* ad = advertisment */
"dax.onboarding.home.subsequent" = "Možeš ti to!\n\nZapamtite: svaki put kada pregledavate sa mnom jeziva reklama gubi krila. 👍";

/* No comment provided by engineer. */
"dax.onboarding.message" = "Internet može biti pomalo neugodan.\n\nNe brini! Privatno pretraživanje i pregledavanje lakše je nego što misliš.";

/* No comment provided by engineer. */
"Debug" = "Debug";

/* GPC Setting state */
"donotsell.disabled" = "Onemogućeno";

/* No comment provided by engineer. */
"donotsell.disclaimer.learnmore" = "Saznajte više";

/* GPC Setting state */
"donotsell.enabled" = "Omogućeno";

/* No comment provided by engineer. */
"donotsell.info.headertext" = "DuckDuckGo automatski blokira mnoge alate za indeksiranje. S globalnom kontrolom privatnosti (GPC) također možete tražiti od web-mjesta koja sudjeluju u programu da ograniče prodaju ili dijeljenje vaših osobnih podataka drugim tvrtkama.";

/* Alert action for starting a file dowload */
"downloads.alert.action.save-to-downloads" = "Spremi u Preuzimanja";

/* Cancel download action for alert when trying to cancel the file download */
"downloads.cancel-download.alert.cancel" = "Otkaži";

/* Message for alert when trying to cancel the file download */
"downloads.cancel-download.alert.message" = "Jeste li sigurni da želite otkazati ovo preuzimanje?";

/* Resume download action for alert when trying to cancel the file download */
"downloads.cancel-download.alert.resume" = "Nastavi";

/* Title for alert when trying to cancel the file download */
"downloads.cancel-download.alert.title" = "Otkazati preuzimanje?";

/* Button for deleting all items on downloads list */
"downloads.downloads-list.delete-all" = "Izbriši sve";

/* Empty downloads list placholder */
"downloads.downloads-list.empty" = "Još nema preuzetih datoteka";

/* Label displaying file download progress. Both parameters are formatted data size measurements e.g. 5MB. First parameter is data size currently downloaded. Second parameter is total expected data size of the file. */
"downloads.downloads-list.row.downloading" = "Preuzimanje: %1$@ od %2$@";

/* Label displaying file download progress. The parameter is formatted data size measurements currently downloaded e.g. 5MB. */
"downloads.downloads-list.row.downloadingUnknownTotalSize" = "Preuzimanje - %@";

/* Downloads list screen title */
"downloads.downloads-list.title" = "Preuzimanja";

/* Additional alert message shown when there are active downloads when using the fire button */
"downloads.fire-button.alert.message" = "Ovo će također otkazati preuzimanja u tijeku";

/* Message confirming that all files on the downloads list have been deleted */
"downloads.message.all-files-deleted" = "Sve su datoteke izbrisane";

/* Message confirming that the download process has completed. Parameter is downloaded file's filename */
"downloads.message.download-complete" = "Preuzimanje je dovršeno za %@";

/* Message confirming the file was deleted. Parameter is file's filename */
"downloads.message.download-deleted" = "Izbrisano: %@";

/* Message informing that the download has failed due to connection issues */
"downloads.message.download-failed" = "Preuzimanje nije uspjelo. Provjerite internetsku vezu.";

/* Message confirming that the download process has started. Parameter is downloaded file's filename */
"downloads.message.download-started" = "Preuzimanje je počelo za %@";

/* No comment provided by engineer. */
"Duck Address" = "Duck Address";

/* Email protection service offered by DuckDuckGo */
"email-protection" = "Zaštita e-pošte";

/* Cancel option for the email alias alert */
"email.aliasAlert.decline" = "Otkaži";

/* Option for generating a private email address */
"email.aliasAlert.generatePrivateAddress" = "Generiraj privatnu adresu Duck Address";

/* Option for generating a private email address */
"email.aliasAlert.prompt.generatePrivateAddress" = "Generiraj privatnu adresu Duck Address";

/* Subtitle for generating a private email address */
"email.aliasAlert.prompt.generatePrivateAddress.subtitle" = "Blokiraj praćenje e-pošte i sakrij adresu";

/* Title for the email alias selection prompt */
"email.aliasAlert.prompt.title" = "Odabir adrese e-pošte";

/* Subtitle for choosing primary user email address */
"email.aliasAlert.prompt.useUserAddress.subtitle" = "Blokiranje alata za praćenje e-pošte";

/* Title for the email alias selection alert */
"email.aliasAlert.title" = "Blokirajte praćenje e-pošte s Duck adresom";

/* Parameter is an email address (string) */
"email.aliasAlert.useUserAddress" = "Koristite %@";

/* Title for the email copy browsing menu alert */
"email.browsingMenu.alert" = "Nova adresa kopirana je u međuspremnik";

/* Email option title in the browsing menu */
"email.browsingMenu.useNewDuckAddress" = "Generiraj privatnu adresu Duck Address";

/* Signed in state for the email feature */
"email.settings.enabled" = "Omogućeno";

/* Footer text for the email feature */
"email.settings.footer" = "Uklanjanjem zaštite e-pošte s ovog uređaja uklanja se i mogućnost popunjavanja polja vaše osobne ili novogenerirane privatne Duck adrese dok pregledavate web.\n\nŽelite li u cijelosti izbrisati svoje Duck adrese te imate li pitanja ili povratne informacije, pišite nam na support@duck.com.";

/* Signed out state for the email feature */
"email.settings.off" = "Isključeno";

/* Subtitle for the email settings cell */
"email.settings.subtitle" = "Blokiraj programe za praćenje e-pošte i sakrij svoju adresu";

/* Option to continue the Email Protection signup */
"email.signup-prompt.alert.continue" = "Nastavi s postavljanjem";

/* Option to exit the Email Protection signup */
"email.signup-prompt.alert.exit" = "Izađi iz postavljanja";

/* Title for exiting the Email Protection signup early alert */
"email.signup-prompt.alert.title" = "Ako izađeš sada, tvoja adresa Duck Address neće biti spremljena!";

/* Button title choosing not to sign up for email protection and not to be prompted again */
"email.signup-prompt.do-not-signup-button.cta" = "Ne prikazuj ponovno";

/* Button title choosing to sign up for email protection */
"email.signup-prompt.signup-button.cta" = "Zaštiti moju e-poštu";

/* Subtitle for prompt to sign up for email protection */
"email.signup-prompt.subtitle" = "Izradi jedinstvenu, nasumičnu adresu koja također uklanja skrivene alate za praćenje (\"tragače\") i prosljeđuje e-poštu u tvoj sandučić za pristiglu poštu.";

/* Title for prompt to sign up for email protection */
"email.signup-prompt.title" = "Sakrij svoju e-poštu i \n blokiraj tragače";

/* Empty list state placholder */
"empty.bookmarks" = "Još nema dodanih knjižnih oznaka";

/* Empty search placeholder on bookmarks search */
"empty.search" = "Nema pronađenih rezultata";

/* No comment provided by engineer. */
"Error" = "Pogreška";

/* Button title to Sign In */
"error.email-protection-sign-in.action" = "Prijava";

/* Alert message */
"error.email-protection-sign-in.body" = "Žao nam je, prijavi se ponovno kako bi se ponovno omogućile značajke zaštite e-pošte (Email Protection) u ovom pregledniku.";

/* Alert title */
"error.email-protection-sign-in.title" = "Email Protection pogreška";

/* Button title to open device settings */
"error.insufficient-disk-space.action" = "Otvori Postavke";

/* Alert message */
"error.insufficient-disk-space.body" = "Čini se da je na tvom uređaju ponestalo prostora za pohranu. Oslobodi prostor za nastavak.";

/* Alert title */
"error.insufficient-disk-space.title" = "Nema dovoljno prostora za pohranu";

/* Button title that is shutting down the app */
"error.preemptive-crash.action" = "Zatvori aplikaciju";

/* Alert message */
"error.preemptive-crash.body" = "Čini se da postoji problem s aplikacijom i ona se mora zatvoriti. Ponovno je otvori za nastavak rada.";

/* Alert title */
"error.preemptive-crash.title" = "Otkriven je problem s aplikacijom";

/* Generic error message on a dialog for when the cause is not known. */
"error.unknown.try.again" = "An unknown error has occurred";

/* No comment provided by engineer. */
"favorite" = "Omiljeno";

/* No comment provided by engineer. */
"favorite.menu.edit" = "Uredi";

/* No comment provided by engineer. */
"favorite.menu.remove" = "Ukloni";

/* Display Mode for favorites */
"favorites.settings.all-devices" = "Svi favoriti na uređaju";

/* Footer of the favorites settings table */
"favorites.settings.footer" = "Odaberi koje favorite želiš prikazati na novoj kartici na temelju njihove izvorne lokacije.";

/* Header of the favorites settings table */
"favorites.settings.header" = "Željeni prikaz";

/* Display Mode for favorites */
"favorites.settings.mobile-only" = "Samo favoriti na mobilnom uređaju";

/* No comment provided by engineer. */
"feedback.browserFeatures.ads" = "Blokiranje oglasa i skočnih prozora";

/* No comment provided by engineer. */
"feedback.browserFeatures.bookmarks" = "Stvaranje knjižnih oznaka i upravljanje oznakama";

/* No comment provided by engineer. */
"feedback.browserFeatures.caption" = "Koju značajku pregledavanja možemo dodati ili poboljšati?";

/* No comment provided by engineer. */
"feedback.browserFeatures.description" = "Problemi sa značajkama preglednika";

/* No comment provided by engineer. */
"feedback.browserFeatures.entry" = "Značajke za pregledavanje nedostaju ili me frustriraju";

/* No comment provided by engineer. */
"feedback.browserFeatures.images" = "Interakcija sa slikama";

/* No comment provided by engineer. */
"feedback.browserFeatures.navigation" = "Kretanje naprijed, natrag i/ili osvježavanje";

/* No comment provided by engineer. */
"feedback.browserFeatures.other" = "Ništa od navedenog";

/* No comment provided by engineer. */
"feedback.browserFeatures.tabs" = "Stvaranje kartica i upravljanje karticama";

/* No comment provided by engineer. */
"feedback.browserFeatures.videos" = "Gledanje videozapisa";

/* No comment provided by engineer. */
"feedback.customization.bookmarks" = "Kako se prikazuju knjižne oznake";

/* No comment provided by engineer. */
"feedback.customization.caption" = "Koju opciju prilagodbe možemo dodati ili poboljšati?";

/* No comment provided by engineer. */
"feedback.customization.description" = "Problemi s prilagođavanjem";

/* No comment provided by engineer. */
"feedback.customization.entry" = "Nema dovoljno načina za prilagodbu aplikacije";

/* No comment provided by engineer. */
"feedback.customization.homeScreen" = "Konfiguracija početnog zaslona";

/* No comment provided by engineer. */
"feedback.customization.other" = "Ništa od navedenog";

/* No comment provided by engineer. */
"feedback.customization.tabs" = "Kako se prikazuju kartice";

/* No comment provided by engineer. */
"feedback.customization.ui" = "Kako izgleda aplikacija";

/* No comment provided by engineer. */
"feedback.customization.whatIsCleared" = "Koji su podaci obrisani";

/* No comment provided by engineer. */
"feedback.customization.whenIsCleared" = "Kada se obrišu podaci";

/* No comment provided by engineer. */
"feedback.ddgSearch.autocomplete" = "Bolje automatsko ispunjavanje";

/* No comment provided by engineer. */
"feedback.ddgSearch.caption" = "Koju značajku pretraživanja možemo dodati ili poboljšati?";

/* No comment provided by engineer. */
"feedback.ddgSearch.description" = "Problemi s pretraživanjem u DuckDuckGo";

/* No comment provided by engineer. */
"feedback.ddgSearch.entry" = "Pretraživanje u DuckDuckGo nije dovoljno dobro";

/* No comment provided by engineer. */
"feedback.ddgSearch.languageOrRegion" = "Pretraživanje na određenom jeziku ili području";

/* No comment provided by engineer. */
"feedback.ddgSearch.layout" = "Izgled bi trebao biti više nalik Googleu";

/* No comment provided by engineer. */
"feedback.ddgSearch.loadTime" = "Brže vrijeme učitavanja";

/* No comment provided by engineer. */
"feedback.ddgSearch.other" = "Ništa od navedenog";

/* No comment provided by engineer. */
"feedback.ddgSearch.technical" = "Programiranje/tehničko pretraživanje";

/* No comment provided by engineer. */
"feedback.form.caption" = "Reci nam što možemo poboljšati";

/* Confirmation button */
"feedback.form.submit" = "Pošalji";

/* No comment provided by engineer. */
"feedback.negative.form.genericPlaceholder" = "Budi što precizniji/a";

/* No comment provided by engineer. */
"feedback.negative.form.placeholder" = "Postoje li neke specifičnosti koje želiš dodati?";

/* No comment provided by engineer. */
"feedback.negative.header" = "Žao nam je što to čujemo";

/* No comment provided by engineer. */
"feedback.negative.supplementary" = "Zbog čega si najviše frustriran/a?";

/* No comment provided by engineer. */
"feedback.other.description" = "Ostali problemi";

/* No comment provided by engineer. */
"feedback.other.entry" = "Ništa od navedenog";

/* No comment provided by engineer. */
"feedback.performance.caption" = "Koji problem imate?";

/* No comment provided by engineer. */
"feedback.performance.crashes" = "Aplikacija se ruši ili zamrzava";

/* No comment provided by engineer. */
"feedback.performance.description" = "Problemi s izvedbom";

/* No comment provided by engineer. */
"feedback.performance.entry" = "Aplikacija je spora, neispravna, ili se ruši";

/* No comment provided by engineer. */
"feedback.performance.other" = "Ništa od navedenog";

/* No comment provided by engineer. */
"feedback.performance.playback" = "Pogreške u reprodukciji videozapisa ili medija";

/* No comment provided by engineer. */
"feedback.performance.slowLoading" = "Web-stranice ili rezultati pretraživanja učitavaju se sporo";

/* Header above input field */
"feedback.positive.form.header" = "Podijeli pojedinosti";

/* No comment provided by engineer. */
"feedback.positive.form.placeholder" = "Što ti se sviđalo?";

/* No comment provided by engineer. */
"feedback.positive.form.supplementary" = "Želiš li s našim timom podijeliti neke pojedinosti?";

/* No comment provided by engineer. */
"feedback.positive.header" = "Divno je to čuti!";

/* No comment provided by engineer. */
"feedback.positive.noThanks" = "Ne, hvala! Završio/la sam";

/* Button encouraging uses to share details aboout their feedback */
"feedback.positive.submit" = "Podijeli pojedinosti";

/* No comment provided by engineer. */
"feedback.start.footer" = "Tvoje anonimne povratne informacije važne za su nas.";

/* No comment provided by engineer. */
"feedback.start.header" = "Započnimo!";

/* No comment provided by engineer. */
"feedback.start.supplementary" = "Kamo bi svrstao/la svoje povratne informacije?";

/* No comment provided by engineer. */
"feedback.submitted.confirmation" = "Hvala! Povratne informacije su poslane.";

/* No comment provided by engineer. */
"feedback.websiteLoading.description" = "Problemi s učitavanjem web-mjesta";

/* No comment provided by engineer. */
"feedback.websiteLoading.entry" = "Određena web-mjesta ne učitavaju se ispravno";

/* No comment provided by engineer. */
"feedback.websiteLoading.form.placeholder" = "Na kakav se sadržaj to odnosi?";

/* No comment provided by engineer. */
"feedback.websiteLoading.form.supplementary" = "Gdje vidite te probleme?";

/* No comment provided by engineer. */
"feedback.websiteLoading.form.urlPlaceholder" = "Koje web-mjesto ima problema?";

/* Used to indicate number of entries found and position of the currently viewed one: e.g. 1 of 10 */
"findinpage.count" = "%1$d od %2$d";

/* No comment provided by engineer. */
"findinpage.title" = "Pronađi na stranici";

/* No comment provided by engineer. */
"fireButtonAnimation.airstream.name" = "Zračna struja";

/* No comment provided by engineer. */
"fireButtonAnimation.fireRising.name" = "Pakao";

/* No comment provided by engineer. */
"fireButtonAnimation.none.name" = "Nijedno";

/* No comment provided by engineer. */
"fireButtonAnimation.waterSwirl.name" = "Vrtlog";

/* No comment provided by engineer. */
"home.row.onboarding.header" = "Dodaj DuckDuckGo na svoj početni zaslon!";

/* No comment provided by engineer. */
"home.row.reminder.message" = "Dodaj DuckDuckGo na svoju traku izbornika za jednostavan pristup!";

/* Home is this context is the bottom home row (dock) */
"home.row.reminder.title" = "Pronađi gdje ćeš smjestiti DuckDuckGo";

/* This describes empty tab */
"homeTab.searchAndFavorites" = "Pretraži ili unesi adresu";

/* Home tab title */
"homeTab.title" = "Početni zaslon";

/* OK title for invite screen alert dismissal button */
"invite.alert.ok.button" = "OK";

/* Continue button on an invite dialog */
"invite.dialog.continue.button" = "Continue";

/* Get Started button on an invite dialog */
"invite.dialog.get.started.button" = "Get Started";

/* Message to show after user enters an unrecognized invite code */
"invite.dialog.unrecognized.code.message" = "We didn’t recognize this Invite Code.";

/* No comment provided by engineer. */
"keyCommandAddBookmark" = "Dodaj knjižnu oznaku";

/* No comment provided by engineer. */
"keyCommandAddFavorite" = "Dodaj omiljenu stavku";

/* No comment provided by engineer. */
"keyCommandBrowserBack" = "Pretraži unazad";

/* No comment provided by engineer. */
"keyCommandBrowserForward" = "Pretraži unaprijed";

/* No comment provided by engineer. */
"keyCommandClose" = "Zatvori";

/* No comment provided by engineer. */
"keyCommandCloseTab" = "Zatvori kartica";

/* No comment provided by engineer. */
"keyCommandFind" = "Pronađi na stranici";

/* No comment provided by engineer. */
"keyCommandFindNext" = "Pronađi sljedeće";

/* No comment provided by engineer. */
"keyCommandFindPrevious" = "Pronađi prethodno";

/* No comment provided by engineer. */
"keyCommandFire" = "Obriši sve kartice i podatke";

/* No comment provided by engineer. */
"keyCommandLocation" = "Pretraži ili unesi adresu";

/* No comment provided by engineer. */
"keyCommandNewTab" = "Nova kartica";

/* No comment provided by engineer. */
"keyCommandNextTab" = "Nova kartica";

/* No comment provided by engineer. */
"keyCommandOpenInNewBackgroundTab" = "Otvori poveznicu u pozadini";

/* No comment provided by engineer. */
"keyCommandOpenInNewTab" = "Otvori poveznicu u novoj kartici";

/* No comment provided by engineer. */
"keyCommandPreviousTab" = "Prethodna kartica";

/* No comment provided by engineer. */
"keyCommandPrint" = "Ispis";

/* No comment provided by engineer. */
"keyCommandReload" = "Ponovno učitaj";

/* No comment provided by engineer. */
"keyCommandSelect" = "Odabir";

/* No comment provided by engineer. */
"keyCommandShowAllTabs" = "Prikaži sve kartice";

/* Please preserve newline character */
"launchscreenWelcomeMessage" = "Dobro došao/la u\nDuckDuckGo!";

/* No comment provided by engineer. */
"LOREM IPSUM" = "LOREM IPSUM";

/* Summary text for the macOS browser waitlist */
"mac-browser.waitlist.summary" = "Aplikacija DuckDuckGo za Mac pruža ti potrebnu brzinu i značajke pretraživanja kakve očekuješ, a isporučuje se s našim najboljim alatima za privatnost u svojoj klasi - privacy essentials.";

/* Title for the macOS waitlist notification */
"mac-waitlist.available.notification.title" = "DuckDuckGo za Mac je spreman!";

/* Title for the copy action */
"mac-waitlist.copy" = "Kopiraj";

/* Description text above the Share Link button */
"mac-waitlist.join-waitlist-screen.on-your-computer-go-to" = "Na računalu sa sustavom Windows idi na:";

/* Description text above the Share Link button */
"mac-waitlist.join-waitlist-screen.on-your-mac-go-to" = "Na Macu idi na:";

/* Title for the Share Link button */
"mac-waitlist.join-waitlist-screen.share-link" = "Podijeli poveznicu";

/* Title for the Join Waitlist screen */
"mac-waitlist.join-waitlist-screen.try-duckduckgo-for-mac" = "Nabavi DuckDuckGo za Mac!";

/* Disclaimer for the Join Waitlist screen */
"mac-waitlist.join-waitlist-screen.windows" = "Uskoro i za Windows!";

/* Title for the macOS waitlist button redirecting to Windows waitlist */
"mac-waitlist.join-waitlist-screen.windows-waitlist" = "Tražiš verziju za Windows?";

/* Title for the settings subtitle */
"mac-waitlist.settings.browse-privately" = "Pretražujte privatno s našom aplikacijom za Mac";

/* Message used when sharing to iMessage */
"mac-waitlist.share-sheet.message" = "Jesi li spreman za početak privatnog pretraživanja na Macu? \n\nPosjeti ovaj URL na svom Macu za preuzimanje:\nhttps://duckduckgo.com/mac";

/* Title for the share sheet entry */
"mac-waitlist.share-sheet.title" = "DuckDuckGo za Mac";

/* Title for the Mac Waitlist feature */
"mac-waitlist.title" = "DuckDuckGo aplikacija za Mac";

/* No comment provided by engineer. */
"menu.button.hint" = "Izbornik pregledavanja";

/* Title for back button in navigation bar */
"navbar.back-button.title" = "Natrag";

/* Title for next button in navigation bar to progress forward */
"navbar.next-button.title" = "Dalje";

/* Finish editing bookmarks button */
"navigation.title.done" = "Gotovo";

/* Edit button */
"navigation.title.edit" = "Uredi";

/* String indicating NetP is connected when viewed from the settings screen */
"netP.cell.connected" = "Connected";

/* String indicating NetP is disconnected when viewed from the settings screen */
"netP.cell.disconnected" = "Not connected";

/* Title for the Network Protection feature */
"netP.title" = "Network Protection";

/* Privacy Policy title for Network Protection */
"network-protection.privacy-policy.title" = "Pravila o zaštiti privatnosti";

/* Title text for the Network Protection terms and conditions accept button */
<<<<<<< HEAD
"network-protection.waitlist.agree-and-continue" = "Agree and Continue";

/* Availability disclaimer for Network Protection join waitlist screen */
"network-protection.waitlist.availability-disclaimer" = "Network Protection is free to use during early access.";

/* Agree and Continue button for Network Protection join waitlist screen */
"network-protection.waitlist.button.agree-and-continue" = "Agree and Continue";

/* Enable Notifications button for Network Protection joined waitlist screen */
"network-protection.waitlist.button.enable-notifications" = "Enable Notifications";
=======
"network-protection.waitlist.agree-and-continue" = "Prihvati i nastavi";

/* Availability disclaimer for Network Protection join waitlist screen */
"network-protection.waitlist.availability-disclaimer" = "Zaštita je besplatna za korištenje tijekom ranog pristupa.";

/* Agree and Continue button for Network Protection join waitlist screen */
"network-protection.waitlist.button.agree-and-continue" = "Prihvati i nastavi";

/* Enable Notifications button for Network Protection joined waitlist screen */
"network-protection.waitlist.button.enable-notifications" = "Omogući obavijesti";
>>>>>>> 95e64073

/* Button title for users who already have an invite code */
"network-protection.waitlist.button.existing-invite-code" = "Imam pozivnu šifru";

/* Join Waitlist button for Network Protection join waitlist screen */
<<<<<<< HEAD
"network-protection.waitlist.button.join-waitlist" = "Join the Waitlist";
=======
"network-protection.waitlist.button.join-waitlist" = "Pridruži se listi čekanja";
>>>>>>> 95e64073

/* Button title text for the Network Protection waitlist confirmation prompt */
"network-protection.waitlist.get-started" = "Započnite";

/* Subtitle for section 1 of the Network Protection invited screen */
<<<<<<< HEAD
"network-protection.waitlist.invited.section-1.subtitle" = "Encrypt online traffic across your browsers and apps.";

/* Title for section 1 of the Network Protection invited screen */
"network-protection.waitlist.invited.section-1.title" = "Full-device coverage";

/* Subtitle for section 2 of the Network Protection invited screen */
"network-protection.waitlist.invited.section-2.subtitle" = "No need for a separate app. Connect in one click and see your connection status at a glance.";

/* Title for section 2 of the Network Protection invited screen */
"network-protection.waitlist.invited.section-2.title" = "Fast, reliable, and easy to use";

/* Subtitle for section 3 of the Network Protection invited screen */
"network-protection.waitlist.invited.section-3.subtitle" = "We do not log or save any data that can connect you to your online activity.";

/* Title for section 3 of the Network Protection invited screen */
"network-protection.waitlist.invited.section-3.title" = "Strict no-logging policy";

/* Subtitle for Network Protection invited screen */
"network-protection.waitlist.invited.subtitle" = "Get an extra layer of protection online with the VPN built for speed and simplicity. Encrypt your internet connection across your entire device and hide your location and IP address from sites you visit.";

/* Title for Network Protection invited screen */
"network-protection.waitlist.invited.title" = "You’re invited to try\nNetwork Protection early access!";

/* First subtitle for Network Protection join waitlist screen */
"network-protection.waitlist.join.subtitle.1" = "Secure your connection anytime, anywhere with Network Protection, the VPN from DuckDuckGo.";

/* Second subtitle for Network Protection join waitlist screen */
"network-protection.waitlist.join.subtitle.2" = "Join the waitlist, and we’ll notify you when it’s your turn.";

/* Title for Network Protection join waitlist screen */
"network-protection.waitlist.join.title" = "Network Protection Early Access";
=======
"network-protection.waitlist.invited.section-1.subtitle" = "Šifriraj mrežni promet u svojim preglednicima i aplikacijama.";

/* Title for section 1 of the Network Protection invited screen */
"network-protection.waitlist.invited.section-1.title" = "Pokrivenost cijelog uređaja";

/* Subtitle for section 2 of the Network Protection invited screen */
"network-protection.waitlist.invited.section-2.subtitle" = "Nema potrebe za zasebnom aplikacijom. Poveži se jednim klikom i odmah pogledaj status veze.";

/* Title for section 2 of the Network Protection invited screen */
"network-protection.waitlist.invited.section-2.title" = "Brzo, pouzdano i jednostavno za korištenje";

/* Subtitle for section 3 of the Network Protection invited screen */
"network-protection.waitlist.invited.section-3.subtitle" = "Ne bilježimo niti spremamo nikakve podatke koji bi te mogli povezati s tvojim mrežnim aktivnostima.";

/* Title for section 3 of the Network Protection invited screen */
"network-protection.waitlist.invited.section-3.title" = "Stroga politika zabrane zapisivanja";

/* Subtitle for Network Protection invited screen */
"network-protection.waitlist.invited.subtitle" = "Za tebe smo pripremili dodatni sloj mrežne zaštite, s VPN-om dizajniranim za brzinu i jednostavnost. Šifriraj svoju internetsku vezu na cijelom uređaju i sakrij svoju lokaciju i IP adresu od stranica koje posjećuješ.";

/* Title for Network Protection invited screen */
"network-protection.waitlist.invited.title" = "Pozivamo te da isprobaš rani pristup\nNetwork Protectionu!";

/* First subtitle for Network Protection join waitlist screen */
"network-protection.waitlist.join.subtitle.1" = "Osiguraj svoju vezu bilo kada i bilo gdje uz Network Protection, VPN tvrtke DuckDuckGo.";

/* Second subtitle for Network Protection join waitlist screen */
"network-protection.waitlist.join.subtitle.2" = "Pridruži se listi čekanja, a mi ćemo te obavijestiti kada dođeš na red.";
>>>>>>> 95e64073

/* Title for Network Protection joined waitlist screen */
"network-protection.waitlist.joined.title" = "Na popisu ste!";

/* Subtitle 1 for Network Protection joined waitlist screen when notifications are enabled */
<<<<<<< HEAD
"network-protection.waitlist.joined.with-notifications.subtitle.1" = "New invites are sent every few days, on a first come, first served basis.";

/* Subtitle 2 for Network Protection joined waitlist screen when notifications are enabled */
"network-protection.waitlist.joined.with-notifications.subtitle.2" = "We’ll notify you when your invite is ready.";

/* Body text for the alert to enable notifications */
"network-protection.waitlist.notification-alert.description" = "We’ll send you a notification when your invite to test Network Protection is ready.";

/* Subtitle for the alert to confirm enabling notifications */
"network-protection.waitlist.notification-prompt-description" = "Get a notification when your copy of Network Protection early access is ready.";

/* Title for the alert to confirm enabling notifications */
"network-protection.waitlist.notification-prompt-title" = "Know the instant you're invited";
=======
"network-protection.waitlist.joined.with-notifications.subtitle.1" = "Nove pozivnice šalju se svakih nekoliko dana, po principu tko prvi dođe, prvi je poslužen.";

/* Subtitle 2 for Network Protection joined waitlist screen when notifications are enabled */
"network-protection.waitlist.joined.with-notifications.subtitle.2" = "Obavijestit ćemo te kada tvoja pozivnica bude spremna.";

/* Body text for the alert to enable notifications */
"network-protection.waitlist.notification-alert.description" = "Poslat ćemo ti obavijest kada tvoja pozivnica za testiranje Network Protectiona bude spremna.";

/* Subtitle for the alert to confirm enabling notifications */
"network-protection.waitlist.notification-prompt-description" = "Primi obavijest kada tvoj primjerak Network Protectiona uz rani pristup bude spreman.";

/* Title for the alert to confirm enabling notifications */
"network-protection.waitlist.notification-prompt-title" = "Primi obavijest čim je tvoj poziv spreman";
>>>>>>> 95e64073

/* Title for Network Protection waitlist notification */
"network-protection.waitlist.notification.text" = "Otvori svoju pozivnicu";

/* Title for Network Protection waitlist notification */
<<<<<<< HEAD
"network-protection.waitlist.notification.title" = "Network Protection is ready!";

/* Subtitle text for the Network Protection settings row */
"network-protection.waitlist.settings-subtitle.joined-and-invited" = "Your invite is ready!";
=======
"network-protection.waitlist.notification.title" = "Network Protection je spreman!";

/* Subtitle text for the Network Protection settings row */
"network-protection.waitlist.settings-subtitle.joined-and-invited" = "Tvoja pozivnica je spremna!";
>>>>>>> 95e64073

/* Subtitle text for the Network Protection settings row */
"network-protection.waitlist.settings-subtitle.joined-but-not-invited" = "Na popisu ste!";

/* Subtitle text for the Network Protection settings row */
"network-protection.waitlist.settings-subtitle.waitlist-not-joined" = "Pridružite se privatnoj listi čekanja";

/* Message for the network protection invite dialog */
"network.protection.invite.dialog.message" = "Enter your invite code to get started.";

/* Title for the network protection invite screen */
<<<<<<< HEAD
"network.protection.invite.dialog.title" = "You’re invited to try Network Protection";
=======
"network.protection.invite.dialog.title" = "Imaš poziv za isprobavanje Network Protectiona";
>>>>>>> 95e64073

/* Prompt for the network protection invite code text field */
"network.protection.invite.field.prompt" = "Invite Code";

/* Message for the network protection invite success view */
"network.protection.invite.success.message" = "Hide your location from websites and conceal your online activity from Internet providers and others on your network.";

/* Title for the network protection invite success view */
"network.protection.invite.success.title" = "Success! You’re in.";

/* Title text for an iOS quick action that opens VPN settings */
"network.protection.quick-action.open-vpn" = "Otvori VPN";

/* The label for when NetP VPN is connected plus the length of time connected as a formatter HH:MM:SS string */
"network.protection.status.connected.format" = "Connected - %@";

/* The label for the NetP VPN when connecting */
"network.protection.status.connecting" = "Connecting...";

/* The label for the NetP VPN when disconnected */
"network.protection.status.disconnected" = "Not connected";

/* The label for the NetP VPN when disconnecting */
"network.protection.status.disconnecting" = "Disconnecting...";

/* Message label text for the netP status view */
"network.protection.status.header.message" = "DuckDuckGo's VPN secures all of your device's Internet traffic anytime, anywhere.";

/* Header title label text for the status view when netP is disconnected */
"network.protection.status.header.title.off" = "Network Protection is Off";

/* Header title label text for the status view when netP is connected */
"network.protection.status.header.title.on" = "Network Protection is On";

/* The status view 'Share Feedback' button which is shown inline on the status view after the temporary free use footer text */
"network.protection.status.menu.share.feedback" = "Share Feedback";

/* Connection details label shown in NetworkProtection's status view. */
"network.protection.status.view.connection.details" = "Connection Details";

/* Generic connection failed error message shown in NetworkProtection's status view. */
"network.protection.status.view.error.connection.failed.message" = "Please try again later.";

/* Generic connection failed error title shown in NetworkProtection's status view. */
"network.protection.status.view.error.connection.failed.title" = "Failed to Connect.";

/* IP Address label shown in NetworkProtection's status view. */
"network.protection.status.view.ip.address" = "IP Address";

/* Location label shown in NetworkProtection's status view. */
"network.protection.status.view.location" = "Location";

/* Label shown on the title of the settings section in NetworkProtection's status view. */
"network.protection.status.view.settings.section.title" = "Upravljanje";

/* Title label text for the status view when netP is disconnected */
"network.protection.status.view.title" = "Network Protection";

/* Title for the button to link to the iOS app settings and enable notifications app-wide. */
"network.protection.turn.on.notifications.button.title" = "Uključi obavijesti";

/* Footer text under the button to link to the iOS app settings and enable notifications app-wide. */
"network.protection.turn.on.notifications.section.footer" = "Dopusti DuckDuckGou da te obavijesti ako se tvoja veza prekine ili se status VPN-a promijeni.";

/* List section footer for the toggle for VPN alerts. */
"network.protection.vpn.alerts.toggle.section.footer" = "Primaj obavijesti ako se tvoja veza prekine ili se status VPN-a promijeni.";

/* Title for the toggle for VPN alerts. */
"network.protection.vpn.alerts.toggle.title" = "VPN upozorenja";

/* Footer text for the Exclude Local Networks setting item. */
<<<<<<< HEAD
"network.protection.vpn.exclude.local.networks.setting.footer" = "Let local traffic bypass the VPN and connect to devices on your local network, like a printer.";

/* Title for the Exclude Local Networks setting item. */
"network.protection.vpn.exclude.local.networks.setting.title" = "Exclude Local Networks";
=======
"network.protection.vpn.exclude.local.networks.setting.footer" = "Neka lokalni promet zaobiđe VPN i poveže se s uređajima na tvojoj lokalnoj mreži, poput pisača.";

/* Title for the Exclude Local Networks setting item. */
"network.protection.vpn.exclude.local.networks.setting.title" = "Izostavi lokalne mreže";
>>>>>>> 95e64073

/* Title for the VPN Location screen's All Countries section. */
"network.protection.vpn.location.all.countries.section.title" = "All Countries";

/* Subtitle of countries item when there are multiple cities, example : */
<<<<<<< HEAD
"network.protection.vpn.location.country.item.formatted.cities.count" = "%d cities";
=======
"network.protection.vpn.location.country.item.formatted.cities.count" = "%d gradova";
>>>>>>> 95e64073

/* Title for the VPN Location screen's Nearest Available selection item. */
"network.protection.vpn.location.nearest.available.item.title" = "Nearest Available";

/* Footer describing the VPN Location screen's Recommended section which just has Nearest Available. */
<<<<<<< HEAD
"network.protection.vpn.location.recommended.section.footer" = "Automatically connect to the nearest server we can find.";
=======
"network.protection.vpn.location.recommended.section.footer" = "Automatski se poveži s najbližim poslužiteljem koji možemo pronaći.";
>>>>>>> 95e64073

/* Title for the VPN Location screen's Recommended section. */
"network.protection.vpn.location.recommended.section.title" = "Recommended";

/* Subtitle for the preferred location item that formats a city and country. E.g Chicago, United States */
"network.protection.vpn.location.subtitle.formatted.city.and.country" = "%1$@, %2$@";

/* Title for the VPN Location screen. */
<<<<<<< HEAD
"network.protection.vpn.location.title" = "VPN Location";
=======
"network.protection.vpn.location.title" = "VPN lokacija";
>>>>>>> 95e64073

/* Title for the VPN Notifications management screen. */
"network.protection.vpn.notifications.title" = "VPN obavijesti";

/* Label for the Preferred Location VPN Settings item when the nearest available location is selected. */
"network.protection.vpn.preferred.location.nearest" = "Nearest Available";

/* Title for the Preferred Location VPN Settings item. */
"network.protection.vpn.preferred.location.title" = "Preferred Location";

/* Footer text for the Always on VPN setting item. */
<<<<<<< HEAD
"network.protection.vpn.secure.dns.setting.footer" = "Our VPN uses Secure DNS to keep your online activity private, so that your Internet provider can't see what websites you visit.";
=======
"network.protection.vpn.secure.dns.setting.footer" = "Naš VPN koristi Secure DNS kako bi tvoje mrežne aktivnosti bile privatne, tako da tvoj davatelj internetskih usluga ne može vidjeti koje web stranice posjećuješ.";
>>>>>>> 95e64073

/* Title for the VPN Settings screen. */
"network.protection.vpn.settings.title" = "VPN postavke";

/* Do not translate - stringsdict entry */
"number.of.tabs" = "number.of.tabs";

/* No comment provided by engineer. */
"Ok" = "U redu";

/* Text displayed on notification appearing in the address bar when the browser  dismissed the cookie popup automatically rejecting it */
"omnibar.notification.cookies-managed" = "Upravlja se kolačićima";

/* Text displayed on notification appearing in the address bar when the browser  hides a cookie popup */
"omnibar.notification.popup-hidden" = "Skočni prozor je sakriven";

/* No comment provided by engineer. */
"onboarding.widgets.continueButton" = "Dodaj widget";

/* No comment provided by engineer. */
"onboarding.widgets.header" = "Korištenje DuckDuckGo pretraživača upravo je postalo jednostavnije.";

/* No comment provided by engineer. */
"onboarding.widgets.skipButton" = "Možda kasnije";

/* No comment provided by engineer. */
"onboardingContinue" = "Nastaviti";

/* No comment provided by engineer. */
"onboardingDefaultBrowserMaybeLater" = "Možda kasnije";

/* No comment provided by engineer. */
"onboardingDefaultBrowserTitle" = "Postavi DuckDuckGo kao svoj zadani preglednik.";

/* No comment provided by engineer. */
"onboardingSetAsDefaultBrowser" = "Postavi kao zadani preglednik";

/* No comment provided by engineer. */
"onboardingSkip" = "Preskoči";

/* This is on a button presented on the last of the onboarding screens. */
"onboardingStartBrowsing" = "Započni pretraživanje";

/* No comment provided by engineer. */
"onboardingWelcomeHeader" = "Dobro došao/la u DuckDuckGo!";

/* ’Link’ is link on a website */
"open.externally.failed" = "Nije moguće pronaći aplikaciju koja je potrebna za otvaranje te poveznice";

/* No comment provided by engineer. */
"Please enter which app on your device is broken." = "Navedi koja je aplikacija na tvom uređaju neispravna.";

/* Activate button */
"pm.activate" = "Reactivate";

/* Cancel button */
"pm.cancel" = "Cancel";

/* Deactivate button */
"pm.deactivate" = "Deactivate";

/* No comment provided by engineer. */
"preserveLogins.domain.list.footer" = "Web-mjesta oslanjaju se na kolačiće kako bi te zadržala prijavljenim/om. Kada je web-mjesto označeno kao zaštićeno, kolačići neće biti izbrisani i ostat ćeš prijavljen/a čak i nakon upotrebe gumba Fire. I dalje blokiramo alate za praćenje trećih strana koje pronađemo na mrežnim mjestima označenim kao Fireproof.";

/* Section header above Fireproofed websites list */
"preserveLogins.domain.list.title" = "Zaštićena web-mjesta";

/* Alert message explaining to users that the benefit of fireproofing a site is that they will be kept signed in */
"preserveLogins.fireproof.message" = "Postavljanjem Fireproof za ovo web-mjesto i dalje ćete ostati prijavljeni nakon korištenja gumba Fire.";

/* Parameter is a string - domain name. Alert title prompting user to fireproof a site so they can stay signed in */
"preserveLogins.fireproof.title" = "Označiti %@ kao zaštićenu adresu kao biste ostali prijavljeni?";

/* Confirm fireproofing action */
"preserveLogins.menu.confirm" = "Fireproof";

/* Parameter is a website URL. Messege confirms that given website has been fireproofed. */
"preserveLogins.menu.confirm.message" = "%@ je sada sigurno web-mjesto!";

/* Deny fireproofing action */
"preserveLogins.menu.defer" = "Ne sada";

/* Disable fireproofing for site */
"preserveLogins.menu.disable" = "Ukloni oznaku sigurnog web-mjesta";

/* Enable fireproofing for site */
"preserveLogins.menu.enable" = "Uključi oznaku da je ovo web-mjesto sigurno";

/* Messege confirms that website is no longer fireproofed. */
"preserveLogins.menu.removal.message" = "Oznaka sigurnog web-mjesta je uklonjena";

/* Alert title */
"preserveLogins.remove.all" = "Odstrani sve";

/* Confirmation button in alert */
"preserveLogins.remove.all.ok" = "U redu";

/* Privacy Icon accessibility title */
"privacy.icon.dax" = "Logotip DuckDuckGo";

/* Privacy Icon accessibility hint */
"privacy.icon.hint" = "Dodirni za otvaranje zaslona nadzorne ploče privatnosti";

/* Privacy Icon accessibility title */
"privacy.icon.shield" = "Ikona privatnosti";

/* Deny action */
"prompt.custom.url.scheme.dontopen" = "Otkaži";

/* Confirm action */
"prompt.custom.url.scheme.open" = "Otvori";

/* No comment provided by engineer. */
"prompt.custom.url.scheme.prompt" = "Želiš li napustiti DuckDuckGo da bi predledao/la ovaj sadržaj?";

/* Alert title */
"prompt.custom.url.scheme.title" = "Otvori u drugoj aplikaciji?";

/* No comment provided by engineer. */
"search.hint.duckduckgo" = "Pretraži ili unesi adresu";

/* No comment provided by engineer. */
"section.title.bookmarks" = "Knjižne oznake";

/* No comment provided by engineer. */
"section.title.favorites" = "Omiljeno";

/* Settings cell for About DDG */
"settings.about.ddg" = "O DuckDuckGou";

/* Settings section title for About DuckDuckGo */
"settings.about.section" = "O nama";

/* about page */
"settings.about.text" = "DuckDuckGo neovisna je tvrtka za privatnost na internetu osnovana 2008. godine. Namijenjena je svakome tko je umoran od toga da ga prate na internetu i želi jednostavno rješenje za to. Mi smo dokaz da je prava zaštita privatnosti na internetu moguća bez kompromisa.\n\nPreglednik DuckDuckGo dolazi sa značajkama koje očekujete od preglednika, kao što su oznake, kartice, lozinke i još mnogo toga, plus više od [desetak moćnih zaštita privatnosti](ddgQuickLink://duckduckgo.com/duckduckgo-help-pages/privacy/web-tracking-protections/) nije ponuđeno u većini popularnih preglednika prema zadanim postavkama. Ovaj jedinstveno sveobuhvatan skup zaštita privatnosti pomaže u zaštiti tvojih mrežnih aktivnosti, od pretraživanja do pregledavanja, slanja e-pošte i još mnogo toga.\n\nNaša zaštita privatnosti funkcionira bez potrebe da znamo bilo što o tehničkim detaljima ili da se bavimo kompliciranim postavkama. Sve što trebaš učiniti jest prebaciti svoj preglednik na DuckDuckGo na svim svojim uređajima i prema zadanim postavkama dobivaš našu zaštitu privatnosti.\n\nAli ako *želite* zaviriti \"ispod haube\", više o tome kako DuckDuckGo zaštita privatnosti funkcionira možeš pronaći na našim [stranicama pomoći](ddgQuickLink://duckduckgo.com/duckduckgo-help-pages/).";

/* Settings screen cell text for adding the app to the dock */
"settings.add.to.dock" = "Dodajte aplikaciju na Dock";

/* Settings screen cell text for add widget to the home screen */
"settings.add.widget" = "Dodajte widget na početni zaslon";

/* Settings screen cell text for addess bar position */
"settings.address.bar" = "Položaj adresne trake";

/* Settings screen appearance section title */
"settings.appearance" = "Izgled";

/* Settings screen cell for opening links in associated apps */
"settings.associated.apps" = "Otvori veze u povezanim aplikacijama";

/* Description for associated apps description */
"settings.associated.apps.description" = "Onemogući da spriječiš automatsko otvaranje poveznica u drugim instaliranim aplikacijama.";

/* Settings screen cell for autocomplete */
"settings.autocomplete" = "Prikaži prijedloge za automatsko ispunjavanje";

/* Settings screen cell text for Application Lock */
"settings.autolock" = "Zaključavanje aplikacije";

/* Section footer Autolock description */
"settings.autolock.description" = "Ako su postavljeni Touch ID, Face ID ili pristupni kôd sustava, od tebe će se tražiti da otključaš aplikaciju prilikom otvaranja.";

/* Settings screen cell text for Automatically Clearing Data */
"settings.clear.data" = "Automatsko brisanje podataka";

/* Settings screen cell text for Cookie popups */
"settings.cookie.popups" = "Upravljanje skočnim prozorima kolačića";

/* Settings title for the customize section */
"settings.customize" = "Prilagodba";

/* Settings screen cell text for setting the app as default browser */
"settings.default.browser" = "Postavi kao zadani preglednik";

/* Settings cell for Email Protection */
"settings.emailProtection" = "Zaštita e-pošte";

/* Settings cell for Email Protection */
"settings.emailProtection.description" = "Blokiraj programe za praćenje e-pošte i sakrij svoju adresu";

/* Settings cell for Feedback */
"settings.feedback" = "Podijeli povratne informacije";

/* Settings screen cell text for fire button animation */
"settings.firebutton" = "Animacija gumba Vatre";

/* Settings screen cell text for Fireproof Sites */
"settings.fireproof.sites" = "Zaštićena web-mjesta";

/* Settings screen cell text for GPC */
"settings.gpc" = "Globalna kontrola privatnosti (GPC)";

/* Settings screen cell text for app icon selection */
"settings.icon" = "Ikona aplikacije";

/* Settings screen cell for Keyboard */
"settings.keyboard" = "Tipkovnica";

/* Settings screen cell text for logins */
"settings.logins" = "Prijave";

/* Settings title for the 'More' section */
"settings.more" = "Više od DuckDuckGoa";

/* Settings screen cell for long press previews */
"settings.previews" = "Pretpregledi na dugi pritisak";

/* Settings title for the privacy section */
"settings.privacy" = "Zaštita privatnosti";

/* Settings screen cell text for sync and backup */
"settings.sync" = "Sinkronizacija i sigurnosno kopiranje";

/* Settings screen cell text for text size */
"settings.text.size" = "Veličina teksta";

/* Settings screen cell text for theme */
"settings.theme" = "Tema";

/* Title for the Settings View */
"settings.title" = "Postavke";

/* Settings screen cell text for Unprotected Sites */
"settings.unprotected.sites" = "Nezaštićena web-mjesta";

/* Settings cell for Version */
"settings.version" = "Verzija";

/* Settings screen cell for voice search */
"settings.voice.search" = "Privatno glasovno pretraživanje";

/* Report a Broken Site screen confirmation button */
"siteFeedback.buttonText" = "Pošalji izvješće";

/* Domain is an URL address */
"siteFeedback.domainInfo" = "Domena neispravnog web-mjesta:";

/* No comment provided by engineer. */
"siteFeedback.messagePlaceholder" = "Koji su sadržaj ili funkcionalnost neispravni?";

/* No comment provided by engineer. */
"siteFeedback.subtitle" = "Izvješćivanje o neispravnim web-mjestima potpuno je anonimno i pomaže nam u poboljšanju aplikacije!";

/* This is a form title */
"siteFeedback.title" = "Prijavi neispravno web-mjesto";

/* No comment provided by engineer. */
"siteFeedback.urlPlaceholder" = "Koje je web-mjesto neispravno?";

/* No comment provided by engineer. */
"sync.remove-device.message" = "\"%@\" više neće moći pristupiti tvojim sinkroniziranim podacima.";

/* Data syncing unavailable warning message */
"sync.warning.data.syncing.disabled" = "Nažalost, Sync & Backup (sinkronizacija i sigurnosno kopiranje) trenutno nisu dostupni. Pokušaj ponovno nešto kasnije.";

/* Data syncing unavailable warning message */
"sync.warning.data.syncing.disabled.upgrade.required" = "Žao nam je, ali Sync & Backup (sinkronizacija i sigurnosno kopiranje) više nisu dostupni u ovoj verziji aplikacije. Molimo te da za nastavak ažuriraš DuckDuckGo na najnoviju verziju.";

/* Title of the warning message */
"sync.warning.sync.paused" = "Sync & Backup pauziran";

/* Accessibility label on remove button */
"tab.close.home" = "Zatvori početnu karticu";

/* Accesibility label: first string is website title, second is address */
"tab.close.with.title.and.address" = "Zatvorite „%1$@” na %2$@";

/* Accessibility label on tab cell */
"tab.open.home" = "Otvori početnu karticu";

/* Accesibility label: first string is website title, second is address */
"tab.open.with.title.and.address" = "Otvorite „%1$@” na %2$@";

/* Tab Switcher Accessibility Label */
"tab.switcher.accessibility.label" = "Mjenjač kartica";

/* Description text for the text size adjustment setting */
"textSize.description" = "Odaberite željenu veličinu teksta. Web stranice koje pregledavate u DuckDuckGou prilagodit će se ovoj postavci.";

/* Replacement string is a current percent value e.g. '120%' */
"textSize.footer" = "Veličina teksta: %@";

/* Dark Theme entry */
"theme.acc.dark" = "Tamna";

/* Short entry for Default System theme */
"theme.acc.default" = "Zadana";

/* Light Theme entry */
"theme.acc.light" = "Svijetla";

/* Dark Theme entry */
"theme.name.dark" = "Tamna";

/* Entry for Default System theme */
"theme.name.default" = "Zadana";

/* Light Theme entry */
"theme.name.light" = "Svijetla";

/* Confirmation of an action - populated with a domain name */
"toast.protection.disabled" = "Zaštita privatnosti je onemogućena za %@";

/* Confirmation of an action - populated with a domain name */
"toast.protection.enabled" = "Zaštita privatnosti je omogućena za %@";

/* Autocomplete selected suggestion into the Address Bar button accessibility label */
"voiceover.action.suggestion.autocomplete" = "Prijedlog za automatsko ispunjavanje";

/* Voice-over title for a Bookmark suggestion. Noun */
"voiceover.suggestion.type.bookmark" = "Knjižna oznaka";

/* Search for suggestion action accessibility title */
"voiceover.suggestion.type.search" = "Pretraži na DuckDuckGou";

/* Open suggested website action accessibility title */
"voiceover.suggestion.type.website" = "Otvori web lokaciju";

/* No microphone permission alert action button to open the settings app */
"voiceSearch.alert.no-permission.action.settings" = "Postavke";

/* Message for alert warning the user about missing microphone permission */
"voiceSearch.alert.no-permission.message" = "Dopustite pristup mikrofonu u postavkama sustava iOS kako bi DuckDuckGo mogao koristiti glasovne funkcije.";

/* OK button alert warning the user about missing microphone permission */
"voiceSearch.alert.no-permission.ok" = "U redu";

/* Title for alert warning the user about missing microphone permission */
"voiceSearch.alert.no-permission.title" = "Potreban je pristup mikrofonu";

/* Cancel button for voice search */
"voiceSearch.cancel" = "Otkaži";

/* Voice-search footer note with on-device privacy warning */
"voiceSearch.footer.note" = "Zvuk se obrađuje na uređaju. Ne pohranjuje se i ne dijeli ni s kim, uključujući DuckDuckGo.";

/* Title for the button to enable push notifications in system settings */
"waitlist.allow-notifications" = "Dopusti obavijesti";

/* Body text for the waitlist notification */
"waitlist.available.notification.body" = "Otvori svoju pozivnicu";

/* Title for the copy action */
"waitlist.copy" = "Kopiraj";

/* Label text for the invite code */
"waitlist.invite-code" = "Pozivni kôd";

/* Step title on the invite screen */
"waitlist.invite-screen.step.title" = "Korak %d";

/* Title for the invite code screen */
"waitlist.invite-screen.youre-invited" = "Pozvani ste!";

/* Title for the Join Waitlist screen */
"waitlist.join-waitlist-screen.join" = "Pridružite se privatnoj listi čekanja";

/* Temporary status text for the Join Waitlist screen */
"waitlist.join-waitlist-screen.joining" = "Pridruživanje listi čekanja...";

/* Title for the Share Link button */
"waitlist.join-waitlist-screen.share-link" = "Podijeli poveznicu";

/* Notification text for the waitlist */
"waitlist.joined.no-notification.get-notification" = "OBAVIJESTI ME";

/* Title for the alert to confirm enabling notifications */
"waitlist.joined.no-notification.get-notification-confirmation-title" = "Primi obavijest kada dođeš na red?";

/* Cancel button in the alert to confirm enabling notifications */
"waitlist.joined.no-notification.no-thanks" = "Ne, hvala";

/* Text used for the Notifications Disabled state */
"waitlist.notification.disabled" = "Možemo vas obavijestiti kada dođete na red, ali obavijesti su trenutačno onemogućene za DuckDuckGo.";

/* Privacy disclaimer for the Waitlist feature */
"waitlist.privacy-disclaimer" = "Nećete morati podijeliti nikakve osobne podatke za pridruživanje listi čekanja. Svoje ćete mjesto osigurati u skladu s vremenskom oznakom koja postoji samo na vašem uređaju kako bismo vas mogli obavijestiti kada na vas dođe red.";

/* Title for the queue screen */
"waitlist.queue-screen.on-the-list" = "Na popisu ste!";

/* Title for the settings subtitle */
"waitlist.settings.download-available" = "Preuzimanje je dostupno";

/* Title for the share sheet entry */
"waitlist.share-sheet.title" = "Pozvani ste!";

/* Confirmation message */
"web.url.remove.favorite.done" = "Omiljena je stavka uklonjena";

/* Confirmation message */
"web.url.save.bookmark.done" = "Knjižna oznaka je dodana";

/* Floating Info message */
"web.url.save.bookmark.exists" = "Oznaka je već spremljena";

/* Floating message indicating failure */
"web.url.save.bookmark.none" = "Nema web-mjesta za označavanje";

/* Confirmation message */
"web.url.save.favorite.done" = "Dodano u Omiljeno";

/* Cancel button for JavaScript alerts */
"webJSAlert.cancel.button" = "Otkaži";

/* OK button for JavaScript alerts */
"webJSAlert.OK.button" = "U redu";

/* Alert title explaining the message is shown by a website */
"webJSAlert.website-message.format" = "Poruka od %@:";

/* No comment provided by engineer. */
"Welcome to the Duck Side!" = "Dobrodošli na našu stranu!";

/* Title for the Windows waitlist notification */
"windows-waitlist.available.notification.title" = "Nabavi DuckDuckGo za Windows!";

/* Description on the invite screen */
"windows-waitlist.invite-screen.step-1.description" = "Posjeti ovaj URL na svom Windows uređaju za preuzimanje:";

/* Description on the invite screen */
"windows-waitlist.invite-screen.step-2.description" = "Otvori instalacijsku datoteku za DuckDuckGo pod Preuzimanja, odaberi Instaliraj, zatim unesi svoju pozivnu šifru.";

/* Subtitle for the Windows Waitlist Invite screen */
"windows-waitlist.invite-screen.subtitle" = "Jesi li spreman koristiti DuckDuckGo u sustavu Windows?";

/* Title for the Windows waitlist button redirecting to Mac waitlist */
"windows-waitlist.join-waitlist-screen.mac-waitlist" = "Tražiš verziju za Mac?";

/* Title for the Join Windows Waitlist screen */
"windows-waitlist.join-waitlist-screen.try-duckduckgo-for-windows" = "Možeš dobiti rani pristup da isprobaš DuckDuckGo za Windows!";

/* Message for the alert to confirm enabling notifications */
"windows-waitlist.joined.no-notification.get-notification-confirmation-message" = "Poslat ćemo ti obavijest kad tvoj primjerak programa DuckDuckGo za Windows bude spreman za preuzimanje. ";

/* Label text for the Joined Waitlist state with notifications declined */
"windows-waitlist.joined.notifications-declined" = "Tvoja pozivnica da isprobaš DuckDuckGo za Windows stići će ovdje. Provjerite ponovno uskoro, ili vam možemo poslati obavijest kada dođete na red.";

/* Label text for the Joined Waitlist state with notifications enabled */
"windows-waitlist.joined.notifications-enabled" = "Poslat ćemo ti obavijest kad tvoj primjerak programa DuckDuckGo za Windows bude spreman za preuzimanje.";

/* Title for the settings subtitle */
"windows-waitlist.settings.browse-privately" = "Privatno pregledavanje s našom aplikacijom za Windows";

/* Message used when sharing to iMessage. Parameter is an eight digit invite code. */
"windows-waitlist.share-sheet.invite-code-message" = "Imaš poziv!\n\nJesi li spreman koristiti DuckDuckGo u sustavu Windows?1. korak\n Posjeti ovaj URL na svom Windows uređaju za preuzimanje: \n https://duckduckgo.com/windows\n\n2. korak\nOtvori instalacijsku datoteku za DuckDuckGo pod Preuzimanja, odaberi Instaliraj, zatim unesi svoju pozivnu šifru.\n\nPozivna šifra: %@";

/* Message used when sharing to iMessage */
"windows-waitlist.share-sheet.message" = "Jesi li spreman za privatno pregledavanje u sustavu Windows?\n\nPosjeti ovaj URL na računalu za preuzimanje:\nhttps://duckduckgo.com/windows";

/* Summary text for the Windows browser waitlist */
"windows-waitlist.summary" = "DuckDuckGo za Windows ima sve što ti je potrebno za pregledavanje s više privatnosti - privatno pretraživanje, blokiranje praćenja, prisilno šifriranje i blokiranje skočnih prozora kolačića, a u skoroj budućnosti dodat ćemo još vrhunskih značajki zaštite.";

/* Title for the Windows Waitlist feature */
"windows-waitlist.title" = "Aplikacija DuckDuckGo za Windows";

/* Title for the Windows browser download link page */
"windows-waitlist.waitlist-download-screen.try-duckduckgo-for-windows" = "Nabavi DuckDuckGo za Windows!";
<|MERGE_RESOLUTION|>--- conflicted
+++ resolved
@@ -898,9 +898,6 @@
 /* No comment provided by engineer. */
 "dax.onboarding.message" = "Internet može biti pomalo neugodan.\n\nNe brini! Privatno pretraživanje i pregledavanje lakše je nego što misliš.";
 
-/* No comment provided by engineer. */
-"Debug" = "Debug";
-
 /* GPC Setting state */
 "donotsell.disabled" = "Onemogućeno";
 
@@ -1375,9 +1372,6 @@
 /* Please preserve newline character */
 "launchscreenWelcomeMessage" = "Dobro došao/la u\nDuckDuckGo!";
 
-/* No comment provided by engineer. */
-"LOREM IPSUM" = "LOREM IPSUM";
-
 /* Summary text for the macOS browser waitlist */
 "mac-browser.waitlist.summary" = "Aplikacija DuckDuckGo za Mac pruža ti potrebnu brzinu i značajke pretraživanja kakve očekuješ, a isporučuje se s našim najboljim alatima za privatnost u svojoj klasi - privacy essentials.";
 
@@ -1445,18 +1439,6 @@
 "network-protection.privacy-policy.title" = "Pravila o zaštiti privatnosti";
 
 /* Title text for the Network Protection terms and conditions accept button */
-<<<<<<< HEAD
-"network-protection.waitlist.agree-and-continue" = "Agree and Continue";
-
-/* Availability disclaimer for Network Protection join waitlist screen */
-"network-protection.waitlist.availability-disclaimer" = "Network Protection is free to use during early access.";
-
-/* Agree and Continue button for Network Protection join waitlist screen */
-"network-protection.waitlist.button.agree-and-continue" = "Agree and Continue";
-
-/* Enable Notifications button for Network Protection joined waitlist screen */
-"network-protection.waitlist.button.enable-notifications" = "Enable Notifications";
-=======
 "network-protection.waitlist.agree-and-continue" = "Prihvati i nastavi";
 
 /* Availability disclaimer for Network Protection join waitlist screen */
@@ -1467,55 +1449,17 @@
 
 /* Enable Notifications button for Network Protection joined waitlist screen */
 "network-protection.waitlist.button.enable-notifications" = "Omogući obavijesti";
->>>>>>> 95e64073
 
 /* Button title for users who already have an invite code */
 "network-protection.waitlist.button.existing-invite-code" = "Imam pozivnu šifru";
 
 /* Join Waitlist button for Network Protection join waitlist screen */
-<<<<<<< HEAD
-"network-protection.waitlist.button.join-waitlist" = "Join the Waitlist";
-=======
 "network-protection.waitlist.button.join-waitlist" = "Pridruži se listi čekanja";
->>>>>>> 95e64073
 
 /* Button title text for the Network Protection waitlist confirmation prompt */
 "network-protection.waitlist.get-started" = "Započnite";
 
 /* Subtitle for section 1 of the Network Protection invited screen */
-<<<<<<< HEAD
-"network-protection.waitlist.invited.section-1.subtitle" = "Encrypt online traffic across your browsers and apps.";
-
-/* Title for section 1 of the Network Protection invited screen */
-"network-protection.waitlist.invited.section-1.title" = "Full-device coverage";
-
-/* Subtitle for section 2 of the Network Protection invited screen */
-"network-protection.waitlist.invited.section-2.subtitle" = "No need for a separate app. Connect in one click and see your connection status at a glance.";
-
-/* Title for section 2 of the Network Protection invited screen */
-"network-protection.waitlist.invited.section-2.title" = "Fast, reliable, and easy to use";
-
-/* Subtitle for section 3 of the Network Protection invited screen */
-"network-protection.waitlist.invited.section-3.subtitle" = "We do not log or save any data that can connect you to your online activity.";
-
-/* Title for section 3 of the Network Protection invited screen */
-"network-protection.waitlist.invited.section-3.title" = "Strict no-logging policy";
-
-/* Subtitle for Network Protection invited screen */
-"network-protection.waitlist.invited.subtitle" = "Get an extra layer of protection online with the VPN built for speed and simplicity. Encrypt your internet connection across your entire device and hide your location and IP address from sites you visit.";
-
-/* Title for Network Protection invited screen */
-"network-protection.waitlist.invited.title" = "You’re invited to try\nNetwork Protection early access!";
-
-/* First subtitle for Network Protection join waitlist screen */
-"network-protection.waitlist.join.subtitle.1" = "Secure your connection anytime, anywhere with Network Protection, the VPN from DuckDuckGo.";
-
-/* Second subtitle for Network Protection join waitlist screen */
-"network-protection.waitlist.join.subtitle.2" = "Join the waitlist, and we’ll notify you when it’s your turn.";
-
-/* Title for Network Protection join waitlist screen */
-"network-protection.waitlist.join.title" = "Network Protection Early Access";
-=======
 "network-protection.waitlist.invited.section-1.subtitle" = "Šifriraj mrežni promet u svojim preglednicima i aplikacijama.";
 
 /* Title for section 1 of the Network Protection invited screen */
@@ -1544,27 +1488,11 @@
 
 /* Second subtitle for Network Protection join waitlist screen */
 "network-protection.waitlist.join.subtitle.2" = "Pridruži se listi čekanja, a mi ćemo te obavijestiti kada dođeš na red.";
->>>>>>> 95e64073
 
 /* Title for Network Protection joined waitlist screen */
 "network-protection.waitlist.joined.title" = "Na popisu ste!";
 
 /* Subtitle 1 for Network Protection joined waitlist screen when notifications are enabled */
-<<<<<<< HEAD
-"network-protection.waitlist.joined.with-notifications.subtitle.1" = "New invites are sent every few days, on a first come, first served basis.";
-
-/* Subtitle 2 for Network Protection joined waitlist screen when notifications are enabled */
-"network-protection.waitlist.joined.with-notifications.subtitle.2" = "We’ll notify you when your invite is ready.";
-
-/* Body text for the alert to enable notifications */
-"network-protection.waitlist.notification-alert.description" = "We’ll send you a notification when your invite to test Network Protection is ready.";
-
-/* Subtitle for the alert to confirm enabling notifications */
-"network-protection.waitlist.notification-prompt-description" = "Get a notification when your copy of Network Protection early access is ready.";
-
-/* Title for the alert to confirm enabling notifications */
-"network-protection.waitlist.notification-prompt-title" = "Know the instant you're invited";
-=======
 "network-protection.waitlist.joined.with-notifications.subtitle.1" = "Nove pozivnice šalju se svakih nekoliko dana, po principu tko prvi dođe, prvi je poslužen.";
 
 /* Subtitle 2 for Network Protection joined waitlist screen when notifications are enabled */
@@ -1578,23 +1506,15 @@
 
 /* Title for the alert to confirm enabling notifications */
 "network-protection.waitlist.notification-prompt-title" = "Primi obavijest čim je tvoj poziv spreman";
->>>>>>> 95e64073
 
 /* Title for Network Protection waitlist notification */
 "network-protection.waitlist.notification.text" = "Otvori svoju pozivnicu";
 
 /* Title for Network Protection waitlist notification */
-<<<<<<< HEAD
-"network-protection.waitlist.notification.title" = "Network Protection is ready!";
-
-/* Subtitle text for the Network Protection settings row */
-"network-protection.waitlist.settings-subtitle.joined-and-invited" = "Your invite is ready!";
-=======
 "network-protection.waitlist.notification.title" = "Network Protection je spreman!";
 
 /* Subtitle text for the Network Protection settings row */
 "network-protection.waitlist.settings-subtitle.joined-and-invited" = "Tvoja pozivnica je spremna!";
->>>>>>> 95e64073
 
 /* Subtitle text for the Network Protection settings row */
 "network-protection.waitlist.settings-subtitle.joined-but-not-invited" = "Na popisu ste!";
@@ -1606,11 +1526,7 @@
 "network.protection.invite.dialog.message" = "Enter your invite code to get started.";
 
 /* Title for the network protection invite screen */
-<<<<<<< HEAD
-"network.protection.invite.dialog.title" = "You’re invited to try Network Protection";
-=======
 "network.protection.invite.dialog.title" = "Imaš poziv za isprobavanje Network Protectiona";
->>>>>>> 95e64073
 
 /* Prompt for the network protection invite code text field */
 "network.protection.invite.field.prompt" = "Invite Code";
@@ -1682,37 +1598,22 @@
 "network.protection.vpn.alerts.toggle.title" = "VPN upozorenja";
 
 /* Footer text for the Exclude Local Networks setting item. */
-<<<<<<< HEAD
-"network.protection.vpn.exclude.local.networks.setting.footer" = "Let local traffic bypass the VPN and connect to devices on your local network, like a printer.";
-
-/* Title for the Exclude Local Networks setting item. */
-"network.protection.vpn.exclude.local.networks.setting.title" = "Exclude Local Networks";
-=======
 "network.protection.vpn.exclude.local.networks.setting.footer" = "Neka lokalni promet zaobiđe VPN i poveže se s uređajima na tvojoj lokalnoj mreži, poput pisača.";
 
 /* Title for the Exclude Local Networks setting item. */
 "network.protection.vpn.exclude.local.networks.setting.title" = "Izostavi lokalne mreže";
->>>>>>> 95e64073
 
 /* Title for the VPN Location screen's All Countries section. */
 "network.protection.vpn.location.all.countries.section.title" = "All Countries";
 
 /* Subtitle of countries item when there are multiple cities, example : */
-<<<<<<< HEAD
-"network.protection.vpn.location.country.item.formatted.cities.count" = "%d cities";
-=======
 "network.protection.vpn.location.country.item.formatted.cities.count" = "%d gradova";
->>>>>>> 95e64073
 
 /* Title for the VPN Location screen's Nearest Available selection item. */
 "network.protection.vpn.location.nearest.available.item.title" = "Nearest Available";
 
 /* Footer describing the VPN Location screen's Recommended section which just has Nearest Available. */
-<<<<<<< HEAD
-"network.protection.vpn.location.recommended.section.footer" = "Automatically connect to the nearest server we can find.";
-=======
 "network.protection.vpn.location.recommended.section.footer" = "Automatski se poveži s najbližim poslužiteljem koji možemo pronaći.";
->>>>>>> 95e64073
 
 /* Title for the VPN Location screen's Recommended section. */
 "network.protection.vpn.location.recommended.section.title" = "Recommended";
@@ -1721,11 +1622,7 @@
 "network.protection.vpn.location.subtitle.formatted.city.and.country" = "%1$@, %2$@";
 
 /* Title for the VPN Location screen. */
-<<<<<<< HEAD
-"network.protection.vpn.location.title" = "VPN Location";
-=======
 "network.protection.vpn.location.title" = "VPN lokacija";
->>>>>>> 95e64073
 
 /* Title for the VPN Notifications management screen. */
 "network.protection.vpn.notifications.title" = "VPN obavijesti";
@@ -1737,11 +1634,7 @@
 "network.protection.vpn.preferred.location.title" = "Preferred Location";
 
 /* Footer text for the Always on VPN setting item. */
-<<<<<<< HEAD
-"network.protection.vpn.secure.dns.setting.footer" = "Our VPN uses Secure DNS to keep your online activity private, so that your Internet provider can't see what websites you visit.";
-=======
 "network.protection.vpn.secure.dns.setting.footer" = "Naš VPN koristi Secure DNS kako bi tvoje mrežne aktivnosti bile privatne, tako da tvoj davatelj internetskih usluga ne može vidjeti koje web stranice posjećuješ.";
->>>>>>> 95e64073
 
 /* Title for the VPN Settings screen. */
 "network.protection.vpn.settings.title" = "VPN postavke";
@@ -1869,111 +1762,9 @@
 /* No comment provided by engineer. */
 "section.title.favorites" = "Omiljeno";
 
-/* Settings cell for About DDG */
-"settings.about.ddg" = "O DuckDuckGou";
-
-/* Settings section title for About DuckDuckGo */
-"settings.about.section" = "O nama";
-
 /* about page */
 "settings.about.text" = "DuckDuckGo neovisna je tvrtka za privatnost na internetu osnovana 2008. godine. Namijenjena je svakome tko je umoran od toga da ga prate na internetu i želi jednostavno rješenje za to. Mi smo dokaz da je prava zaštita privatnosti na internetu moguća bez kompromisa.\n\nPreglednik DuckDuckGo dolazi sa značajkama koje očekujete od preglednika, kao što su oznake, kartice, lozinke i još mnogo toga, plus više od [desetak moćnih zaštita privatnosti](ddgQuickLink://duckduckgo.com/duckduckgo-help-pages/privacy/web-tracking-protections/) nije ponuđeno u većini popularnih preglednika prema zadanim postavkama. Ovaj jedinstveno sveobuhvatan skup zaštita privatnosti pomaže u zaštiti tvojih mrežnih aktivnosti, od pretraživanja do pregledavanja, slanja e-pošte i još mnogo toga.\n\nNaša zaštita privatnosti funkcionira bez potrebe da znamo bilo što o tehničkim detaljima ili da se bavimo kompliciranim postavkama. Sve što trebaš učiniti jest prebaciti svoj preglednik na DuckDuckGo na svim svojim uređajima i prema zadanim postavkama dobivaš našu zaštitu privatnosti.\n\nAli ako *želite* zaviriti \"ispod haube\", više o tome kako DuckDuckGo zaštita privatnosti funkcionira možeš pronaći na našim [stranicama pomoći](ddgQuickLink://duckduckgo.com/duckduckgo-help-pages/).";
 
-/* Settings screen cell text for adding the app to the dock */
-"settings.add.to.dock" = "Dodajte aplikaciju na Dock";
-
-/* Settings screen cell text for add widget to the home screen */
-"settings.add.widget" = "Dodajte widget na početni zaslon";
-
-/* Settings screen cell text for addess bar position */
-"settings.address.bar" = "Položaj adresne trake";
-
-/* Settings screen appearance section title */
-"settings.appearance" = "Izgled";
-
-/* Settings screen cell for opening links in associated apps */
-"settings.associated.apps" = "Otvori veze u povezanim aplikacijama";
-
-/* Description for associated apps description */
-"settings.associated.apps.description" = "Onemogući da spriječiš automatsko otvaranje poveznica u drugim instaliranim aplikacijama.";
-
-/* Settings screen cell for autocomplete */
-"settings.autocomplete" = "Prikaži prijedloge za automatsko ispunjavanje";
-
-/* Settings screen cell text for Application Lock */
-"settings.autolock" = "Zaključavanje aplikacije";
-
-/* Section footer Autolock description */
-"settings.autolock.description" = "Ako su postavljeni Touch ID, Face ID ili pristupni kôd sustava, od tebe će se tražiti da otključaš aplikaciju prilikom otvaranja.";
-
-/* Settings screen cell text for Automatically Clearing Data */
-"settings.clear.data" = "Automatsko brisanje podataka";
-
-/* Settings screen cell text for Cookie popups */
-"settings.cookie.popups" = "Upravljanje skočnim prozorima kolačića";
-
-/* Settings title for the customize section */
-"settings.customize" = "Prilagodba";
-
-/* Settings screen cell text for setting the app as default browser */
-"settings.default.browser" = "Postavi kao zadani preglednik";
-
-/* Settings cell for Email Protection */
-"settings.emailProtection" = "Zaštita e-pošte";
-
-/* Settings cell for Email Protection */
-"settings.emailProtection.description" = "Blokiraj programe za praćenje e-pošte i sakrij svoju adresu";
-
-/* Settings cell for Feedback */
-"settings.feedback" = "Podijeli povratne informacije";
-
-/* Settings screen cell text for fire button animation */
-"settings.firebutton" = "Animacija gumba Vatre";
-
-/* Settings screen cell text for Fireproof Sites */
-"settings.fireproof.sites" = "Zaštićena web-mjesta";
-
-/* Settings screen cell text for GPC */
-"settings.gpc" = "Globalna kontrola privatnosti (GPC)";
-
-/* Settings screen cell text for app icon selection */
-"settings.icon" = "Ikona aplikacije";
-
-/* Settings screen cell for Keyboard */
-"settings.keyboard" = "Tipkovnica";
-
-/* Settings screen cell text for logins */
-"settings.logins" = "Prijave";
-
-/* Settings title for the 'More' section */
-"settings.more" = "Više od DuckDuckGoa";
-
-/* Settings screen cell for long press previews */
-"settings.previews" = "Pretpregledi na dugi pritisak";
-
-/* Settings title for the privacy section */
-"settings.privacy" = "Zaštita privatnosti";
-
-/* Settings screen cell text for sync and backup */
-"settings.sync" = "Sinkronizacija i sigurnosno kopiranje";
-
-/* Settings screen cell text for text size */
-"settings.text.size" = "Veličina teksta";
-
-/* Settings screen cell text for theme */
-"settings.theme" = "Tema";
-
-/* Title for the Settings View */
-"settings.title" = "Postavke";
-
-/* Settings screen cell text for Unprotected Sites */
-"settings.unprotected.sites" = "Nezaštićena web-mjesta";
-
-/* Settings cell for Version */
-"settings.version" = "Verzija";
-
-/* Settings screen cell for voice search */
-"settings.voice.search" = "Privatno glasovno pretraživanje";
-
 /* Report a Broken Site screen confirmation button */
 "siteFeedback.buttonText" = "Pošalji izvješće";
 
@@ -2067,9 +1858,6 @@
 /* Message for alert warning the user about missing microphone permission */
 "voiceSearch.alert.no-permission.message" = "Dopustite pristup mikrofonu u postavkama sustava iOS kako bi DuckDuckGo mogao koristiti glasovne funkcije.";
 
-/* OK button alert warning the user about missing microphone permission */
-"voiceSearch.alert.no-permission.ok" = "U redu";
-
 /* Title for alert warning the user about missing microphone permission */
 "voiceSearch.alert.no-permission.title" = "Potreban je pristup mikrofonu";
 
