//
//  HomeControllerDelegate.swift
//  DuckDuckGo
//
//  Copyright © 2017 DuckDuckGo. All rights reserved.
//
//  Licensed under the Apache License, Version 2.0 (the "License");
//  you may not use this file except in compliance with the License.
//  You may obtain a copy of the License at
//
//  http://www.apache.org/licenses/LICENSE-2.0
//
//  Unless required by applicable law or agreed to in writing, software
//  distributed under the License is distributed on an "AS IS" BASIS,
//  WITHOUT WARRANTIES OR CONDITIONS OF ANY KIND, either express or implied.
//  See the License for the specific language governing permissions and
//  limitations under the License.
//


import Foundation

protocol HomeControllerDelegate: class {
    
<<<<<<< HEAD
    func homeDidActivateOmniBar(home: HomeViewController)
    
    func homeDidDeactivateOmniBar(home: HomeViewController)
    
    func showInstructions(_ home: HomeViewController)
    
    func showSettings(_ home: HomeViewController)

=======
>>>>>>> 71462223
    func home(_ home: HomeViewController, didRequestUrl url: URL)

    func home(_ home: HomeViewController, didRequestQuery query: String)
    
<<<<<<< HEAD
=======
    func homeDidDeactivateOmniBar(home: HomeViewController)
    
    func showInstructions(_ home: HomeViewController)
>>>>>>> 71462223
}<|MERGE_RESOLUTION|>--- conflicted
+++ resolved
@@ -22,25 +22,11 @@
 
 protocol HomeControllerDelegate: class {
     
-<<<<<<< HEAD
-    func homeDidActivateOmniBar(home: HomeViewController)
+    func home(_ home: HomeViewController, didRequestUrl url: URL)
+
+    func home(_ home: HomeViewController, didRequestQuery query: String)
     
     func homeDidDeactivateOmniBar(home: HomeViewController)
     
     func showInstructions(_ home: HomeViewController)
-    
-    func showSettings(_ home: HomeViewController)
-
-=======
->>>>>>> 71462223
-    func home(_ home: HomeViewController, didRequestUrl url: URL)
-
-    func home(_ home: HomeViewController, didRequestQuery query: String)
-    
-<<<<<<< HEAD
-=======
-    func homeDidDeactivateOmniBar(home: HomeViewController)
-    
-    func showInstructions(_ home: HomeViewController)
->>>>>>> 71462223
 }