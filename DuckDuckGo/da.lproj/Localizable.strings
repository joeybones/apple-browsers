--- conflicted
+++ resolved
@@ -898,9 +898,6 @@
 /* No comment provided by engineer. */
 "dax.onboarding.message" = "Internettet kan være ret uhyggeligt.\n\nBare rolig! Det er lettere at søge og browse privat, end du tror.";
 
-/* No comment provided by engineer. */
-"Debug" = "Debug";
-
 /* GPC Setting state */
 "donotsell.disabled" = "Deaktiveret";
 
@@ -1375,9 +1372,6 @@
 /* Please preserve newline character */
 "launchscreenWelcomeMessage" = "Velkommen til\nDuckDuckGo!";
 
-/* No comment provided by engineer. */
-"LOREM IPSUM" = "LOREM IPSUM";
-
 /* Summary text for the macOS browser waitlist */
 "mac-browser.waitlist.summary" = "DuckDuckGo til Mac har den hastighed, du har brug for, de browserfunktioner, du forventer, og leveres spækket med vores bedste privatlivsartikler i klassen.";
 
@@ -1445,18 +1439,6 @@
 "network-protection.privacy-policy.title" = "Privatlivspolitik";
 
 /* Title text for the Network Protection terms and conditions accept button */
-<<<<<<< HEAD
-"network-protection.waitlist.agree-and-continue" = "Agree and Continue";
-
-/* Availability disclaimer for Network Protection join waitlist screen */
-"network-protection.waitlist.availability-disclaimer" = "Network Protection is free to use during early access.";
-
-/* Agree and Continue button for Network Protection join waitlist screen */
-"network-protection.waitlist.button.agree-and-continue" = "Agree and Continue";
-
-/* Enable Notifications button for Network Protection joined waitlist screen */
-"network-protection.waitlist.button.enable-notifications" = "Enable Notifications";
-=======
 "network-protection.waitlist.agree-and-continue" = "Accepter og fortsæt";
 
 /* Availability disclaimer for Network Protection join waitlist screen */
@@ -1467,55 +1449,17 @@
 
 /* Enable Notifications button for Network Protection joined waitlist screen */
 "network-protection.waitlist.button.enable-notifications" = "Aktivér notifikationer";
->>>>>>> 95e64073
 
 /* Button title for users who already have an invite code */
 "network-protection.waitlist.button.existing-invite-code" = "Jeg har en invitationskode";
 
 /* Join Waitlist button for Network Protection join waitlist screen */
-<<<<<<< HEAD
-"network-protection.waitlist.button.join-waitlist" = "Join the Waitlist";
-=======
 "network-protection.waitlist.button.join-waitlist" = "Skriv dig på ventelisten";
->>>>>>> 95e64073
 
 /* Button title text for the Network Protection waitlist confirmation prompt */
 "network-protection.waitlist.get-started" = "Kom igang";
 
 /* Subtitle for section 1 of the Network Protection invited screen */
-<<<<<<< HEAD
-"network-protection.waitlist.invited.section-1.subtitle" = "Encrypt online traffic across your browsers and apps.";
-
-/* Title for section 1 of the Network Protection invited screen */
-"network-protection.waitlist.invited.section-1.title" = "Full-device coverage";
-
-/* Subtitle for section 2 of the Network Protection invited screen */
-"network-protection.waitlist.invited.section-2.subtitle" = "No need for a separate app. Connect in one click and see your connection status at a glance.";
-
-/* Title for section 2 of the Network Protection invited screen */
-"network-protection.waitlist.invited.section-2.title" = "Fast, reliable, and easy to use";
-
-/* Subtitle for section 3 of the Network Protection invited screen */
-"network-protection.waitlist.invited.section-3.subtitle" = "We do not log or save any data that can connect you to your online activity.";
-
-/* Title for section 3 of the Network Protection invited screen */
-"network-protection.waitlist.invited.section-3.title" = "Strict no-logging policy";
-
-/* Subtitle for Network Protection invited screen */
-"network-protection.waitlist.invited.subtitle" = "Get an extra layer of protection online with the VPN built for speed and simplicity. Encrypt your internet connection across your entire device and hide your location and IP address from sites you visit.";
-
-/* Title for Network Protection invited screen */
-"network-protection.waitlist.invited.title" = "You’re invited to try\nNetwork Protection early access!";
-
-/* First subtitle for Network Protection join waitlist screen */
-"network-protection.waitlist.join.subtitle.1" = "Secure your connection anytime, anywhere with Network Protection, the VPN from DuckDuckGo.";
-
-/* Second subtitle for Network Protection join waitlist screen */
-"network-protection.waitlist.join.subtitle.2" = "Join the waitlist, and we’ll notify you when it’s your turn.";
-
-/* Title for Network Protection join waitlist screen */
-"network-protection.waitlist.join.title" = "Network Protection Early Access";
-=======
 "network-protection.waitlist.invited.section-1.subtitle" = "Krypter onlinetrafik på tværs af dine browsere og apps.";
 
 /* Title for section 1 of the Network Protection invited screen */
@@ -1544,27 +1488,11 @@
 
 /* Second subtitle for Network Protection join waitlist screen */
 "network-protection.waitlist.join.subtitle.2" = "Tilmeld dig ventelisten – vi giver dig besked, når det er din tur.";
->>>>>>> 95e64073
 
 /* Title for Network Protection joined waitlist screen */
 "network-protection.waitlist.joined.title" = "Du er på listen!";
 
 /* Subtitle 1 for Network Protection joined waitlist screen when notifications are enabled */
-<<<<<<< HEAD
-"network-protection.waitlist.joined.with-notifications.subtitle.1" = "New invites are sent every few days, on a first come, first served basis.";
-
-/* Subtitle 2 for Network Protection joined waitlist screen when notifications are enabled */
-"network-protection.waitlist.joined.with-notifications.subtitle.2" = "We’ll notify you when your invite is ready.";
-
-/* Body text for the alert to enable notifications */
-"network-protection.waitlist.notification-alert.description" = "We’ll send you a notification when your invite to test Network Protection is ready.";
-
-/* Subtitle for the alert to confirm enabling notifications */
-"network-protection.waitlist.notification-prompt-description" = "Get a notification when your copy of Network Protection early access is ready.";
-
-/* Title for the alert to confirm enabling notifications */
-"network-protection.waitlist.notification-prompt-title" = "Know the instant you're invited";
-=======
 "network-protection.waitlist.joined.with-notifications.subtitle.1" = "Nye invitationer sendes næsten dagligt efter først-til-mølle-princippet.";
 
 /* Subtitle 2 for Network Protection joined waitlist screen when notifications are enabled */
@@ -1578,23 +1506,15 @@
 
 /* Title for the alert to confirm enabling notifications */
 "network-protection.waitlist.notification-prompt-title" = "Få besked i samme øjeblik, du bliver inviteret";
->>>>>>> 95e64073
 
 /* Title for Network Protection waitlist notification */
 "network-protection.waitlist.notification.text" = "Åbn din invitation";
 
 /* Title for Network Protection waitlist notification */
-<<<<<<< HEAD
-"network-protection.waitlist.notification.title" = "Network Protection is ready!";
-
-/* Subtitle text for the Network Protection settings row */
-"network-protection.waitlist.settings-subtitle.joined-and-invited" = "Your invite is ready!";
-=======
 "network-protection.waitlist.notification.title" = "Network Protection er klar!";
 
 /* Subtitle text for the Network Protection settings row */
 "network-protection.waitlist.settings-subtitle.joined-and-invited" = "Din invitation er klar!";
->>>>>>> 95e64073
 
 /* Subtitle text for the Network Protection settings row */
 "network-protection.waitlist.settings-subtitle.joined-but-not-invited" = "Du er på listen!";
@@ -1606,11 +1526,7 @@
 "network.protection.invite.dialog.message" = "Enter your invite code to get started.";
 
 /* Title for the network protection invite screen */
-<<<<<<< HEAD
-"network.protection.invite.dialog.title" = "You’re invited to try Network Protection";
-=======
 "network.protection.invite.dialog.title" = "Du er inviteret til at prøve Network Protection";
->>>>>>> 95e64073
 
 /* Prompt for the network protection invite code text field */
 "network.protection.invite.field.prompt" = "Invite Code";
@@ -1682,37 +1598,22 @@
 "network.protection.vpn.alerts.toggle.title" = "VPN-advarsler";
 
 /* Footer text for the Exclude Local Networks setting item. */
-<<<<<<< HEAD
-"network.protection.vpn.exclude.local.networks.setting.footer" = "Let local traffic bypass the VPN and connect to devices on your local network, like a printer.";
-
-/* Title for the Exclude Local Networks setting item. */
-"network.protection.vpn.exclude.local.networks.setting.title" = "Exclude Local Networks";
-=======
 "network.protection.vpn.exclude.local.networks.setting.footer" = "Lad lokal trafik omgå VPN'en og oprette forbindelse til enheder på dit lokale netværk, f.eks. en printer.";
 
 /* Title for the Exclude Local Networks setting item. */
 "network.protection.vpn.exclude.local.networks.setting.title" = "Ekskluder lokale netværk";
->>>>>>> 95e64073
 
 /* Title for the VPN Location screen's All Countries section. */
 "network.protection.vpn.location.all.countries.section.title" = "All Countries";
 
 /* Subtitle of countries item when there are multiple cities, example : */
-<<<<<<< HEAD
-"network.protection.vpn.location.country.item.formatted.cities.count" = "%d cities";
-=======
 "network.protection.vpn.location.country.item.formatted.cities.count" = "%d byer";
->>>>>>> 95e64073
 
 /* Title for the VPN Location screen's Nearest Available selection item. */
 "network.protection.vpn.location.nearest.available.item.title" = "Nearest Available";
 
 /* Footer describing the VPN Location screen's Recommended section which just has Nearest Available. */
-<<<<<<< HEAD
-"network.protection.vpn.location.recommended.section.footer" = "Automatically connect to the nearest server we can find.";
-=======
 "network.protection.vpn.location.recommended.section.footer" = "Opret automatisk forbindelse til den nærmeste server, vi kan finde.";
->>>>>>> 95e64073
 
 /* Title for the VPN Location screen's Recommended section. */
 "network.protection.vpn.location.recommended.section.title" = "Recommended";
@@ -1721,11 +1622,7 @@
 "network.protection.vpn.location.subtitle.formatted.city.and.country" = "%1$@, %2$@";
 
 /* Title for the VPN Location screen. */
-<<<<<<< HEAD
-"network.protection.vpn.location.title" = "VPN Location";
-=======
 "network.protection.vpn.location.title" = "VPN-placering";
->>>>>>> 95e64073
 
 /* Title for the VPN Notifications management screen. */
 "network.protection.vpn.notifications.title" = "VPN-meddelelser";
@@ -1737,11 +1634,7 @@
 "network.protection.vpn.preferred.location.title" = "Preferred Location";
 
 /* Footer text for the Always on VPN setting item. */
-<<<<<<< HEAD
-"network.protection.vpn.secure.dns.setting.footer" = "Our VPN uses Secure DNS to keep your online activity private, so that your Internet provider can't see what websites you visit.";
-=======
 "network.protection.vpn.secure.dns.setting.footer" = "Vores VPN bruger Secure DNS til at holde din onlineaktivitet privat, så din internetudbyder ikke kan se, hvilke hjemmesider du besøger.";
->>>>>>> 95e64073
 
 /* Title for the VPN Settings screen. */
 "network.protection.vpn.settings.title" = "VPN-indstillinger";
@@ -1869,111 +1762,9 @@
 /* No comment provided by engineer. */
 "section.title.favorites" = "Favoritter";
 
-/* Settings cell for About DDG */
-"settings.about.ddg" = "Om DuckDuckGo";
-
-/* Settings section title for About DuckDuckGo */
-"settings.about.section" = "Omkring";
-
 /* about page */
 "settings.about.text" = "DuckDuckGo er en uafhængig virksomhed, grundlagt i 2008, der beskytter privatlivet på internettet for alle, der er trætte af at blive sporet online og ønsker en nem løsning. Vi er bevis på, at du kan få ægte beskyttelse af privatlivet online uden at gå på kompromis.\n\nDuckDuckGo-browseren kommer med de funktioner, du forventer af en standardbrowser, som bogmærker, faner, adgangskoder og meget mere, plus over [et dusin kraftfulde beskyttelser af privatlivet](ddgQuickLink://duckduckgo.com/duckduckgo-help-pages/privacy/web-tracking-protections/), som ikke tilbydes i de fleste populære browsere som standard. Dette unikke og omfattende sæt af beskyttelsesfunktioner hjælper med at beskytte dine onlineaktiviteter, fra søgning til browsing, e-mailing og meget mere.\n\nVores beskyttelse af privatlivet fungerer, uden at du behøver at vide noget om de tekniske detaljer eller håndtere komplicerede indstillinger. Det eneste, du skal gøre, er at skifte din browser til DuckDuckGo på alle dine enheder, så får du privatliv som standard.\n\nMen hvis du gerne vil have et kig under motorhjelmen, kan du finde flere oplysninger om, hvordan DuckDuckGos beskyttelse af privatlivet fungerer, på vores [hjælpesider](ddgQuickLink://duckduckgo.com/duckduckgo-help-pages/).";
 
-/* Settings screen cell text for adding the app to the dock */
-"settings.add.to.dock" = "Føj appen til din dock";
-
-/* Settings screen cell text for add widget to the home screen */
-"settings.add.widget" = "Tilføj widget til startskærmen";
-
-/* Settings screen cell text for addess bar position */
-"settings.address.bar" = "Placering af adresselinje";
-
-/* Settings screen appearance section title */
-"settings.appearance" = "udseende";
-
-/* Settings screen cell for opening links in associated apps */
-"settings.associated.apps" = "Åbn links i tilknyttede apps";
-
-/* Description for associated apps description */
-"settings.associated.apps.description" = "Deaktiver for at forhindre, at links automatisk åbnes i andre installerede apps.";
-
-/* Settings screen cell for autocomplete */
-"settings.autocomplete" = "Vis forslag til Autoudfyld";
-
-/* Settings screen cell text for Application Lock */
-"settings.autolock" = "Applikationslås";
-
-/* Section footer Autolock description */
-"settings.autolock.description" = "Hvis Touch ID, Face ID eller en systemadgangskode er indstillet, bliver du bedt om at låse appen op, når du åbner.";
-
-/* Settings screen cell text for Automatically Clearing Data */
-"settings.clear.data" = "Ryd data automatisk";
-
-/* Settings screen cell text for Cookie popups */
-"settings.cookie.popups" = "Administrer cookie pop op-vinduer";
-
-/* Settings title for the customize section */
-"settings.customize" = "Tilpas";
-
-/* Settings screen cell text for setting the app as default browser */
-"settings.default.browser" = "Angiv som standardbrowser";
-
-/* Settings cell for Email Protection */
-"settings.emailProtection" = "E-mailbeskyttelse";
-
-/* Settings cell for Email Protection */
-"settings.emailProtection.description" = "Bloker e-mailtrackere, og skjul din adresse";
-
-/* Settings cell for Feedback */
-"settings.feedback" = "Del feedback";
-
-/* Settings screen cell text for fire button animation */
-"settings.firebutton" = "Ildknap-animation";
-
-/* Settings screen cell text for Fireproof Sites */
-"settings.fireproof.sites" = "Brandsikre websteder";
-
-/* Settings screen cell text for GPC */
-"settings.gpc" = "Global Privacy Control (GPC)";
-
-/* Settings screen cell text for app icon selection */
-"settings.icon" = "App-ikon";
-
-/* Settings screen cell for Keyboard */
-"settings.keyboard" = "Tastatur";
-
-/* Settings screen cell text for logins */
-"settings.logins" = "Logins";
-
-/* Settings title for the 'More' section */
-"settings.more" = "Mere fra DuckDuckGo";
-
-/* Settings screen cell for long press previews */
-"settings.previews" = "Eksempler med lang tryk";
-
-/* Settings title for the privacy section */
-"settings.privacy" = "Privatliv";
-
-/* Settings screen cell text for sync and backup */
-"settings.sync" = "Synkronisering og sikkerhedskopiering";
-
-/* Settings screen cell text for text size */
-"settings.text.size" = "Tekststørrelse";
-
-/* Settings screen cell text for theme */
-"settings.theme" = "Tema";
-
-/* Title for the Settings View */
-"settings.title" = "Indstillinger";
-
-/* Settings screen cell text for Unprotected Sites */
-"settings.unprotected.sites" = "Ubeskyttede websteder";
-
-/* Settings cell for Version */
-"settings.version" = "Version";
-
-/* Settings screen cell for voice search */
-"settings.voice.search" = "Privat stemmesøgning";
-
 /* Report a Broken Site screen confirmation button */
 "siteFeedback.buttonText" = "Indsend rapport";
 
@@ -2067,9 +1858,6 @@
 /* Message for alert warning the user about missing microphone permission */
 "voiceSearch.alert.no-permission.message" = "Tillad mikrofonadgang i iOS-systemindstillinger for DuckDuckGo for at bruge stemmefunktioner.";
 
-/* OK button alert warning the user about missing microphone permission */
-"voiceSearch.alert.no-permission.ok" = "Okay";
-
 /* Title for alert warning the user about missing microphone permission */
 "voiceSearch.alert.no-permission.title" = "Mikrofonadgang påkrævet";
 
