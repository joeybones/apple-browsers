--- conflicted
+++ resolved
@@ -204,13 +204,9 @@
         case .identityTheftRestoration:
             return await isFeatureEnabledForUser(feature: .identityTheftRestoration)
         case .identityTheftRestorationGlobal:
-<<<<<<< HEAD
-            return await isFeatureAvailableForUser(.identityTheftRestorationGlobal)
+            return await isFeatureEnabledForUser(feature: .identityTheftRestorationGlobal)
         case .paidAIChat:
-            return await isFeatureAvailableForUser(.paidAIChat)
-=======
-            return await isFeatureEnabledForUser(feature: .identityTheftRestorationGlobal)
->>>>>>> 47a07908
+            return await isFeatureEnabledForUser(feature: .paidAIChat)
         case .unknown:
             return false
         }
