--- conflicted
+++ resolved
@@ -1,5 +1 @@
-<<<<<<< HEAD
-CURRENT_PROJECT_VERSION = 518
-=======
-CURRENT_PROJECT_VERSION = 519
->>>>>>> c8f97225
+CURRENT_PROJECT_VERSION = 519