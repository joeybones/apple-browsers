--- conflicted
+++ resolved
@@ -285,6 +285,7 @@
                                                                       burnerMode: burnerMode,
                                                                       popovers: popovers,
                                                                       onboardingPixelReporter: onboardingPixelReporter,
+                                                                      aiChatMenuConfig: aiChatMenuConfig,
                                                                       aiChatSidebarPresenter: aiChatSidebarPresenter) else {
             fatalError("NavigationBarViewController: Failed to init AddressBarViewController")
         }
@@ -411,7 +412,6 @@
         }
     }
 
-<<<<<<< HEAD
     func resizeAddressBar(for sizeClass: AddressBarSizeClass, animated: Bool) {
         daxFadeInAnimation?.cancel()
         heightChangeAnimation?.cancel()
@@ -437,22 +437,6 @@
             logoWidth.constant = sizeClass.logoWidth
 
             resizeAddressBarWidth(isAddressBarFocused: isAddressBarFocused)
-=======
-    @IBSegueAction func createAddressBarViewController(_ coder: NSCoder) -> AddressBarViewController? {
-        let onboardingPixelReporter = OnboardingPixelReporter()
-        guard let addressBarViewController = AddressBarViewController(coder: coder,
-                                                                      tabCollectionViewModel: tabCollectionViewModel,
-                                                                      bookmarkManager: bookmarkManager,
-                                                                      historyCoordinator: historyCoordinator,
-                                                                      privacyConfigurationManager: contentBlocking.privacyConfigurationManager,
-                                                                      permissionManager: permissionManager,
-                                                                      burnerMode: burnerMode,
-                                                                      popovers: popovers,
-                                                                      onboardingPixelReporter: onboardingPixelReporter,
-                                                                      aiChatMenuConfig: aiChatMenuConfig,
-                                                                      aiChatSidebarPresenter: aiChatSidebarPresenter) else {
-            fatalError("NavigationBarViewController: Failed to init AddressBarViewController")
->>>>>>> dc73c9e3
         }
 
         let prepareNavigationBar = { [weak self] in
