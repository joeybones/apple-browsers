{
  "pins" : [
    {
      "identity" : "apple-toolbox",
      "kind" : "remoteSourceControl",
      "location" : "https://github.com/duckduckgo/apple-toolbox.git",
      "state" : {
        "revision" : "d51beaf1736013b530576ace13a16d6d1a63742c",
        "version" : "2.0.0"
      }
    },
    {
      "identity" : "barebonesbrowser",
      "kind" : "remoteSourceControl",
      "location" : "https://github.com/duckduckgo/BareBonesBrowser.git",
      "state" : {
        "revision" : "31e5bfedc3c2ca005640c4bf2b6959d69b0e18b9",
        "version" : "0.1.0"
      }
    },
    {
      "identity" : "bloom_cpp",
      "kind" : "remoteSourceControl",
      "location" : "https://github.com/duckduckgo/bloom_cpp.git",
      "state" : {
        "revision" : "8076199456290b61b4544bf2f4caf296759906a0",
        "version" : "3.0.0"
      }
    },
    {
      "identity" : "browserserviceskit",
      "kind" : "remoteSourceControl",
      "location" : "https://github.com/DuckDuckGo/BrowserServicesKit",
      "state" : {
<<<<<<< HEAD
        "revision" : "90e789b95403481e7c2f0e4aa661890d4252f0e6",
        "version" : "134.1.0"
=======
        "revision" : "543398a776f522998918eefd3df4150fae041838",
        "version" : "134.1.0-1"
>>>>>>> bcc849ad
      }
    },
    {
      "identity" : "cocoaasyncsocket",
      "kind" : "remoteSourceControl",
      "location" : "https://github.com/robbiehanson/CocoaAsyncSocket",
      "state" : {
        "revision" : "dbdc00669c1ced63b27c3c5f052ee4d28f10150c",
        "version" : "7.6.5"
      }
    },
    {
      "identity" : "content-scope-scripts",
      "kind" : "remoteSourceControl",
      "location" : "https://github.com/duckduckgo/content-scope-scripts",
      "state" : {
        "revision" : "1bb3bc5eb565735051f342a87b5405d4374876c7",
        "version" : "5.12.0"
      }
    },
    {
      "identity" : "designresourceskit",
      "kind" : "remoteSourceControl",
      "location" : "https://github.com/duckduckgo/DesignResourcesKit",
      "state" : {
        "revision" : "d7ea2561ec7624c224f52e1c9b349075ddf1c782",
        "version" : "2.0.0"
      }
    },
    {
      "identity" : "duckduckgo-autofill",
      "kind" : "remoteSourceControl",
      "location" : "https://github.com/duckduckgo/duckduckgo-autofill.git",
      "state" : {
        "revision" : "6053999d6af384a716ab0ce7205dbab5d70ed1b3",
        "version" : "11.0.1"
      }
    },
    {
      "identity" : "grdb.swift",
      "kind" : "remoteSourceControl",
      "location" : "https://github.com/duckduckgo/GRDB.swift.git",
      "state" : {
        "revision" : "9f049d7b97b1e68ffd86744b500660d34a9e79b8",
        "version" : "2.3.0"
      }
    },
    {
      "identity" : "ios-js-support",
      "kind" : "remoteSourceControl",
      "location" : "https://github.com/duckduckgo/ios-js-support",
      "state" : {
        "revision" : "6a6789ac8104a587316c58af75539753853b50d9",
        "version" : "2.0.0"
      }
    },
    {
      "identity" : "kingfisher",
      "kind" : "remoteSourceControl",
      "location" : "https://github.com/onevcat/Kingfisher.git",
      "state" : {
        "revision" : "5b92f029fab2cce44386d28588098b5be0824ef5",
        "version" : "7.11.0"
      }
    },
    {
      "identity" : "lottie-spm",
      "kind" : "remoteSourceControl",
      "location" : "https://github.com/airbnb/lottie-spm.git",
      "state" : {
        "revision" : "4d0c11c85f5a9ec3d1b0daf2dc6daebc0e2df897",
        "version" : "4.4.2"
      }
    },
    {
      "identity" : "ohhttpstubs",
      "kind" : "remoteSourceControl",
      "location" : "https://github.com/AliSoftware/OHHTTPStubs.git",
      "state" : {
        "revision" : "12f19662426d0434d6c330c6974d53e2eb10ecd9",
        "version" : "9.1.0"
      }
    },
    {
      "identity" : "privacy-dashboard",
      "kind" : "remoteSourceControl",
      "location" : "https://github.com/duckduckgo/privacy-dashboard",
      "state" : {
        "revision" : "14b13d0c3db38f471ce4ba1ecb502ee1986c84d7",
        "version" : "3.5.0"
      }
    },
    {
      "identity" : "punycodeswift",
      "kind" : "remoteSourceControl",
      "location" : "https://github.com/gumob/PunycodeSwift.git",
      "state" : {
        "revision" : "4356ec54e073741449640d3d50a1fd24fd1e1b8b",
        "version" : "2.1.0"
      }
    },
    {
      "identity" : "swift-argument-parser",
      "kind" : "remoteSourceControl",
      "location" : "https://github.com/apple/swift-argument-parser",
      "state" : {
        "revision" : "46989693916f56d1186bd59ac15124caef896560",
        "version" : "1.3.1"
      }
    },
    {
      "identity" : "swift-syntax",
      "kind" : "remoteSourceControl",
      "location" : "https://github.com/apple/swift-syntax.git",
      "state" : {
        "revision" : "64889f0c732f210a935a0ad7cda38f77f876262d",
        "version" : "509.1.1"
      }
    },
    {
      "identity" : "swifter",
      "kind" : "remoteSourceControl",
      "location" : "https://github.com/httpswift/swifter.git",
      "state" : {
        "revision" : "9483a5d459b45c3ffd059f7b55f9638e268632fd",
        "version" : "1.5.0"
      }
    },
    {
      "identity" : "swiftsoup",
      "kind" : "remoteSourceControl",
      "location" : "https://github.com/scinfu/SwiftSoup",
      "state" : {
        "revision" : "028487d4a8a291b2fe1b4392b5425b6172056148",
        "version" : "2.7.2"
      }
    },
    {
      "identity" : "sync_crypto",
      "kind" : "remoteSourceControl",
      "location" : "https://github.com/duckduckgo/sync_crypto",
      "state" : {
        "revision" : "2ab6ab6f0f96b259c14c2de3fc948935fc16ac78",
        "version" : "0.2.0"
      }
    },
    {
      "identity" : "trackerradarkit",
      "kind" : "remoteSourceControl",
      "location" : "https://github.com/duckduckgo/TrackerRadarKit",
      "state" : {
        "revision" : "a6b7ba151d9dc6684484f3785293875ec01cc1ff",
        "version" : "1.2.2"
      }
    },
    {
      "identity" : "wireguard-apple",
      "kind" : "remoteSourceControl",
      "location" : "https://github.com/duckduckgo/wireguard-apple",
      "state" : {
        "revision" : "13fd026384b1af11048451061cc1b21434990668",
        "version" : "1.1.3"
      }
    },
    {
      "identity" : "zipfoundation",
      "kind" : "remoteSourceControl",
      "location" : "https://github.com/weichsel/ZIPFoundation.git",
      "state" : {
        "revision" : "02b6abe5f6eef7e3cbd5f247c5cc24e246efcfe0",
        "version" : "0.9.19"
      }
    }
  ],
  "version" : 2
}<|MERGE_RESOLUTION|>--- conflicted
+++ resolved
@@ -32,13 +32,8 @@
       "kind" : "remoteSourceControl",
       "location" : "https://github.com/DuckDuckGo/BrowserServicesKit",
       "state" : {
-<<<<<<< HEAD
-        "revision" : "90e789b95403481e7c2f0e4aa661890d4252f0e6",
-        "version" : "134.1.0"
-=======
         "revision" : "543398a776f522998918eefd3df4150fae041838",
         "version" : "134.1.0-1"
->>>>>>> bcc849ad
       }
     },
     {
