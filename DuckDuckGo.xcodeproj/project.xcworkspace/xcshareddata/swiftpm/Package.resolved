--- conflicted
+++ resolved
@@ -32,13 +32,8 @@
       "kind" : "remoteSourceControl",
       "location" : "https://github.com/DuckDuckGo/BrowserServicesKit",
       "state" : {
-<<<<<<< HEAD
-        "revision" : "1d5b3d0a52f75ec5899ae79aabe6c879102cf218",
-        "version" : "181.0.0"
-=======
-        "revision" : "1dabef4fd0afa84317625d8327ee2bf30b173872",
-        "version" : "180.0.0-1"
->>>>>>> 9b9ae1fa
+        "revision" : "449b0dce6ea26e3d905ddd346b5498d28eebac3f",
+        "version" : "181.0.1"
       }
     },
     {
