--- conflicted
+++ resolved
@@ -32,13 +32,8 @@
       "kind" : "remoteSourceControl",
       "location" : "https://github.com/duckduckgo/BrowserServicesKit",
       "state" : {
-<<<<<<< HEAD
-        "revision" : "8dabf4495ba93aaab87640b68240f7420e3ce4f9",
-        "version" : "159.0.1"
-=======
-        "revision" : "2806adf8cae5bffebf0cf5043210f29bac0bade1",
-        "version" : "156.0.0-2"
->>>>>>> c712413b
+        "revision" : "28687a848cff47267e64e3bfcdf5c92effbee5ce",
+        "version" : "159.0.2"
       }
     },
     {
