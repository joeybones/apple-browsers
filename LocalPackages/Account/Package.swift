--- conflicted
+++ resolved
@@ -12,11 +12,7 @@
             targets: ["Account"]),
     ],
     dependencies: [
-<<<<<<< HEAD
-        .package(url: "https://github.com/duckduckgo/BrowserServicesKit", exact: "83.0.0-2"),
-=======
         .package(url: "https://github.com/duckduckgo/BrowserServicesKit", exact: "84.1.1"),
->>>>>>> 16337de8
         .package(path: "../Purchase")
     ],
     targets: [
