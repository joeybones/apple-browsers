--- conflicted
+++ resolved
@@ -24,16 +24,6 @@
     func getOperationRunner() -> WebOperationRunner
 }
 
-<<<<<<< HEAD
-private enum DataBrokerProtectionProcessorFunction {
-    case startManualScans(pendingCompletion: ((DataBrokerProtectionSchedulerErrorCollection?) -> Void)?)
-    case runAllOptOutOperations(pendingCompletion: ((DataBrokerProtectionSchedulerErrorCollection?) -> Void)?)
-    case runQueuedOperations(pendingCompletion: ((DataBrokerProtectionSchedulerErrorCollection?) -> Void)?)
-    case runAllOperations(pendingCompletion: ((DataBrokerProtectionSchedulerErrorCollection?) -> Void)?)
-}
-
-=======
->>>>>>> 5f745fe0
 final class DataBrokerProtectionProcessor {
     private let database: DataBrokerProtectionRepository
     private let config: SchedulerConfig
@@ -65,16 +55,9 @@
     }
 
     // MARK: - Public functions
-<<<<<<< HEAD
     func startManualScans(showWebView: Bool = false,
-                          completion: ((DataBrokerProtectionSchedulerErrorCollection?) -> Void)? = nil) {
-        interruptCurrentlyRunningFunction()
-        currentlyRunningOperationsForFunction = .startManualScans(pendingCompletion: completion)
-=======
-    func runAllScanOperations(showWebView: Bool = false,
                               completion: ((DataBrokerProtectionSchedulerErrorCollection?) -> Void)? = nil) {
         operationQueue.cancelAllOperations()
->>>>>>> 5f745fe0
         runOperations(operationType: .scan,
                       priorityDate: nil,
                       showWebView: showWebView) { errors in
@@ -200,28 +183,6 @@
         return collections
     }
 
-<<<<<<< HEAD
-    private func interruptCurrentlyRunningFunction() {
-        operationQueue.cancelAllOperations()
-
-        switch currentlyRunningOperationsForFunction {
-        case .startManualScans(let pendingCompletion),
-                .runAllOptOutOperations(let pendingCompletion),
-                .runQueuedOperations(let pendingCompletion),
-                .runAllOperations(let pendingCompletion):
-
-            if let pendingCompletion = pendingCompletion {
-                // There's a current limitation that if interrupted, we won't propagate the scan errors
-                pendingCompletion(DataBrokerProtectionSchedulerErrorCollection(oneTimeError: DataBrokerProtectionSchedulerError.operationsInterrupted))
-            }
-        case nil:
-            break
-        }
-        currentlyRunningOperationsForFunction = nil
-    }
-
-=======
->>>>>>> 5f745fe0
     deinit {
         os_log("Deinit DataBrokerProtectionProcessor", log: .dataBrokerProtection)
     }
