// swift-tools-version: 5.7
// The swift-tools-version declares the minimum version of Swift required to build this package.
//
//  Package.swift
//
//  Copyright © 2023 DuckDuckGo. All rights reserved.
//
//  Licensed under the Apache License, Version 2.0 (the "License");
//  you may not use this file except in compliance with the License.
//  You may obtain a copy of the License at
//
//  http://www.apache.org/licenses/LICENSE-2.0
//
//  Unless required by applicable law or agreed to in writing, software
//  distributed under the License is distributed on an "AS IS" BASIS,
//  WITHOUT WARRANTIES OR CONDITIONS OF ANY KIND, either express or implied.
//  See the License for the specific language governing permissions and
//  limitations under the License.
//

import PackageDescription

let package = Package(
    name: "DataBrokerProtection",
    platforms: [ .macOS("11.4") ],
    products: [
        .library(
            name: "DataBrokerProtection",
            targets: ["DataBrokerProtection"])
    ],
    dependencies: [
<<<<<<< HEAD
        .package(url: "https://github.com/duckduckgo/BrowserServicesKit", exact: "213.0.0"),
=======
        .package(url: "https://github.com/duckduckgo/BrowserServicesKit", exact: "211.1.3-1"),
>>>>>>> b79d4cda
        .package(path: "../SwiftUIExtensions"),
        .package(path: "../AppKitExtensions"),
        .package(path: "../XPCHelper"),
        .package(path: "../Freemium"),
    ],
    targets: [
        .target(
            name: "DataBrokerProtection",
            dependencies: [
                .product(name: "BrowserServicesKit", package: "BrowserServicesKit"),
                .product(name: "SwiftUIExtensions", package: "SwiftUIExtensions"),
                .product(name: "AppKitExtensions", package: "AppKitExtensions"),
                .byName(name: "XPCHelper"),
                .product(name: "PixelKit", package: "BrowserServicesKit"),
                .product(name: "Configuration", package: "BrowserServicesKit"),
                .product(name: "Persistence", package: "BrowserServicesKit"),
                .product(name: "Freemium", package: "Freemium"),
            ],
            resources: [.copy("Resources")],
            swiftSettings: [
                .define("DEBUG", .when(configuration: .debug))
            ]
        ),
        .testTarget(
            name: "DataBrokerProtectionTests",
            dependencies: [
                "DataBrokerProtection",
                "BrowserServicesKit",
                "Freemium",
            ],
            resources: [
                .copy("Resources")
            ]
        )
    ]
)<|MERGE_RESOLUTION|>--- conflicted
+++ resolved
@@ -29,11 +29,7 @@
             targets: ["DataBrokerProtection"])
     ],
     dependencies: [
-<<<<<<< HEAD
-        .package(url: "https://github.com/duckduckgo/BrowserServicesKit", exact: "213.0.0"),
-=======
-        .package(url: "https://github.com/duckduckgo/BrowserServicesKit", exact: "211.1.3-1"),
->>>>>>> b79d4cda
+        .package(url: "https://github.com/duckduckgo/BrowserServicesKit", exact: "214.0.0"),
         .package(path: "../SwiftUIExtensions"),
         .package(path: "../AppKitExtensions"),
         .package(path: "../XPCHelper"),
