// swift-tools-version: 5.7
// The swift-tools-version declares the minimum version of Swift required to build this package.
//
//  Package.swift
//
//  Copyright © 2023 DuckDuckGo. All rights reserved.
//
//  Licensed under the Apache License, Version 2.0 (the "License");
//  you may not use this file except in compliance with the License.
//  You may obtain a copy of the License at
//
//  http://www.apache.org/licenses/LICENSE-2.0
//
//  Unless required by applicable law or agreed to in writing, software
//  distributed under the License is distributed on an "AS IS" BASIS,
//  WITHOUT WARRANTIES OR CONDITIONS OF ANY KIND, either express or implied.
//  See the License for the specific language governing permissions and
//  limitations under the License.
//

import PackageDescription

let package = Package(
    name: "NetworkProtectionMac",
    platforms: [
        .macOS("11.4")
    ],
    products: [
        .library(name: "NetworkProtectionIPC", targets: ["NetworkProtectionIPC"]),
        .library(name: "NetworkProtectionProxy", targets: ["NetworkProtectionProxy"]),
        .library(name: "NetworkProtectionUI", targets: ["NetworkProtectionUI"]),
        .library(name: "VPNAppLauncher", targets: ["VPNAppLauncher"]),
    ],
    dependencies: [
<<<<<<< HEAD
        .package(url: "https://github.com/duckduckgo/BrowserServicesKit", exact: "171.2.0"),
=======
        .package(url: "https://github.com/duckduckgo/BrowserServicesKit", exact: "171.1.1"),
>>>>>>> 9c822666
        .package(url: "https://github.com/airbnb/lottie-spm", exact: "4.4.3"),
        .package(path: "../AppLauncher"),
        .package(path: "../UDSHelper"),
        .package(path: "../XPCHelper"),
        .package(path: "../SwiftUIExtensions"),
        .package(path: "../LoginItems"),
    ],
    targets: [
        // MARK: - NetworkProtectionIPC

        .target(
            name: "NetworkProtectionIPC",
            dependencies: [
                .product(name: "NetworkProtection", package: "BrowserServicesKit"),
                .product(name: "XPCHelper", package: "XPCHelper"),
                .product(name: "UDSHelper", package: "UDSHelper"),
                .product(name: "PixelKit", package: "BrowserServicesKit"),
            ],
            swiftSettings: [
                .define("DEBUG", .when(configuration: .debug))
            ]
        ),

        // MARK: - NetworkProtectionProxy

        .target(
            name: "NetworkProtectionProxy",
            dependencies: [
                .product(name: "NetworkProtection", package: "BrowserServicesKit"),
                .product(name: "PixelKit", package: "BrowserServicesKit"),
            ],
            swiftSettings: [
                .define("DEBUG", .when(configuration: .debug))
            ]
        ),

        // MARK: - VPNAppLauncher

        .target(
            name: "VPNAppLauncher",
            dependencies: [
                "NetworkProtectionUI",
                .product(name: "AppLauncher", package: "AppLauncher"),
                .product(name: "NetworkProtection", package: "BrowserServicesKit"),
                .product(name: "PixelKit", package: "BrowserServicesKit"),
            ],
            swiftSettings: [
                .define("DEBUG", .when(configuration: .debug))
            ]
        ),

        // MARK: - NetworkProtectionUI

        .target(
            name: "NetworkProtectionUI",
            dependencies: [
                .product(name: "NetworkProtection", package: "BrowserServicesKit"),
                .product(name: "PixelKit", package: "BrowserServicesKit"),
                .product(name: "SwiftUIExtensions", package: "SwiftUIExtensions"),
                .product(name: "LoginItems", package: "LoginItems"),
                .product(name: "Lottie", package: "lottie-spm")
            ],
            resources: [
                .copy("Resources/Assets.xcassets")
            ],
            swiftSettings: [
                .define("DEBUG", .when(configuration: .debug))
            ]
        ),

        .testTarget(
            name: "NetworkProtectionUITests",
            dependencies: [
                "NetworkProtectionUI",
                .product(name: "NetworkProtectionTestUtils", package: "BrowserServicesKit"),
                .product(name: "LoginItems", package: "LoginItems"),
                .product(name: "PixelKitTestingUtilities", package: "BrowserServicesKit"),
            ]
        ),
    ]
)<|MERGE_RESOLUTION|>--- conflicted
+++ resolved
@@ -32,11 +32,7 @@
         .library(name: "VPNAppLauncher", targets: ["VPNAppLauncher"]),
     ],
     dependencies: [
-<<<<<<< HEAD
-        .package(url: "https://github.com/duckduckgo/BrowserServicesKit", exact: "171.2.0"),
-=======
-        .package(url: "https://github.com/duckduckgo/BrowserServicesKit", exact: "171.1.1"),
->>>>>>> 9c822666
+        .package(url: "https://github.com/duckduckgo/BrowserServicesKit", exact: "171.2.1"),
         .package(url: "https://github.com/airbnb/lottie-spm", exact: "4.4.3"),
         .package(path: "../AppLauncher"),
         .package(path: "../UDSHelper"),
