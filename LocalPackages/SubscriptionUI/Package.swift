// swift-tools-version: 5.8
// The swift-tools-version declares the minimum version of Swift required to build this package.

import PackageDescription

let package = Package(
    name: "SubscriptionUI",
    platforms: [ .macOS("11.4") ],
    products: [
        .library(
            name: "SubscriptionUI",
            targets: ["SubscriptionUI"]),
    ],
    dependencies: [
<<<<<<< HEAD
        .package(url: "https://github.com/duckduckgo/BrowserServicesKit", exact: "144.0.4"),
=======
        .package(url: "https://github.com/duckduckgo/BrowserServicesKit", exact: "144.0.1-1"),
>>>>>>> 291ddb95
        .package(path: "../SwiftUIExtensions")
    ],
    targets: [
        .target(
            name: "SubscriptionUI",
            dependencies: [
                .product(name: "Subscription", package: "BrowserServicesKit"),
                .product(name: "SwiftUIExtensions", package: "SwiftUIExtensions")
            ],
            resources: [
                .process("Resources")
            ],
            swiftSettings: [
                .define("DEBUG", .when(configuration: .debug))
            ]
        ),
        .testTarget(
            name: "SubscriptionUITests",
            dependencies: ["SubscriptionUI"]),
    ]
)<|MERGE_RESOLUTION|>--- conflicted
+++ resolved
@@ -12,11 +12,7 @@
             targets: ["SubscriptionUI"]),
     ],
     dependencies: [
-<<<<<<< HEAD
-        .package(url: "https://github.com/duckduckgo/BrowserServicesKit", exact: "144.0.4"),
-=======
         .package(url: "https://github.com/duckduckgo/BrowserServicesKit", exact: "144.0.1-1"),
->>>>>>> 291ddb95
         .package(path: "../SwiftUIExtensions")
     ],
     targets: [
