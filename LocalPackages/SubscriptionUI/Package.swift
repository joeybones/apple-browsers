--- conflicted
+++ resolved
@@ -12,14 +12,9 @@
             targets: ["SubscriptionUI"]),
     ],
     dependencies: [
-<<<<<<< HEAD
-        .package(url: "https://github.com/duckduckgo/BrowserServicesKit", exact: "213.0.0"),
-        .package(path: "../SwiftUIExtensions")
-=======
-        .package(url: "https://github.com/duckduckgo/BrowserServicesKit", exact: "211.1.3-1"),
+        .package(url: "https://github.com/duckduckgo/BrowserServicesKit", exact: "214.0.0"),
         .package(path: "../SwiftUIExtensions"),
         .package(path: "../FeatureFlags")
->>>>>>> b79d4cda
     ],
     targets: [
         .target(
